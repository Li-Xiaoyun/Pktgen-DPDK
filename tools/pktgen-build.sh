#!/bin/bash
# SPDX-License-Identifier: BSD-3-Clause
# Copyright(c) 2019-2022 Intel Corporation

# A simple script to help build Pktgen using meson/ninja tools.
# The script also creates an installed directory called ./usr in the top level directory.
# The install directory will contain all of the includes and libraries
# for external applications to build and link with Pktgen.
#
# using 'pktgen-build.sh help' or 'pktgen-build.sh -h' or 'pktgen-build.sh --help' to see help information.
#

buildtype="release"

currdir=`pwd`
script_dir=$(cd "${BASH_SOURCE[0]%/*}" & pwd -P)
export sdk_path="${PKTGEN_SDK:-${script_dir%/*}}"
export target_dir="${PKTGEN_TARGET:-usr/local}"
export build_dir="${PKTGEN_BUILD:-${currdir}/Builddir}"
install_path="${PKTGEN_DESTDIR:-${currdir}}"

<<<<<<< HEAD
export sdk_dir="${PKTGEN_SDK:-$currdir}"
export target_dir="${PKTGEN_TARGET:-usr}"
export build_dir="${PKTGEN_BUILD_DIR:-Builddir}"

export lua_enabled="-Denable_lua=false"
export gui_enabled="-Denable_gui=false"

build_path=$sdk_dir/$build_dir
target_path=$sdk_dir/$target_dir

function dump_options() {
	echo ">>> lua_enabled      : '"$lua_enabled"'"
	echo ">>> gui_enabled      : '"$gui_enabled"'"
	echo ">>> SDK Directory    : '"$sdk_dir"'"
	echo ">>> Build Directory  : '"$build_path"'"
	echo ">>> Target Directory : '"$target_path"'"
	echo ""
}
=======
export lua_enabled="-Denable_lua=false"
export gui_enabled="-Denable_gui=false"

if [[ "${build_dir}" = /* ]]; then
	# absolute path to build dir. Do not prepend workdir.
	build_path=$build_dir
else
	build_path=${currdir}/$build_dir
fi

if [[ ! "${install_path}" = /* ]]; then
	# relative path for install path detected
	# prepend with currdir
	install_path=${currdir}/${install_path}
fi

if [[ "${target_dir}" = .* ]]; then
	echo "target_dir starts with . or .. if different install prefix required then use PKTGEN_DESTDIR instead"
	exit 1
fi
if [[ "${target_dir}" = /* ]]; then
	echo "target_dir absolute path detected removing leading '/'"
	export target_dir=${target_dir##/}
fi
target_path=${install_path%/}/${target_dir%/}

echo ">>  SDK Path          : "$sdk_path
echo ">>  Install Path      : "$install_path
echo ">>  Build Directory   : "$build_dir
echo ">>  Target Directory  : "$target_dir
echo ">>  Build Path        : "$build_path
echo ">>  Target Path       : "$target_path
echo ""
>>>>>>> 141fac5b

function dump_options() {
	echo " Build and install values:"
	echo "   lua_enabled       : "$lua_enabled
	echo "   gui_enabled       : "$gui_enabled
	echo ""
}

function run_meson() {
	btype="-Dbuildtype="$buildtype

	echo meson $btype $lua_enabled $gui_enabled $build_dir
	meson $btype $lua_enabled $gui_enabled $build_dir
}

function ninja_build() {
	echo ">>> Ninja build in '"$build_path"' buildtype="$buildtype

	if [[ -d $build_path ]] || [[ -f $build_path/build.ninja ]]; then
		# add reconfigure command if meson dir already exists
		configure="configure"
		# sdk_dir must be empty if we're reconfiguring
		sdk_dir=""
	fi
	run_meson

	ninja -C $build_path

	if [[ $? -ne 0 ]]; then
		return 1;
	fi
	return 0
}

function ninja_build_docs() {
	echo ">>> Ninja build documents in '"$build_path"'"

	if [[ ! -d $build_path ]] || [[ ! -f $build_path/build.ninja ]]; then
		run_meson
	fi

	ninja -C $build_path doc

	if [[ $? -ne 0 ]]; then
		return 1;
	fi
	return 0
}

ninja_install() {
	echo ">>> Ninja install to '"$target_path"'"

	DESTDIR=$install_path ninja -C $build_path install

	if [[ $? -ne 0 ]]; then
		echo "*** Install failed!!"
		return 1;
	fi
	return 0
}

ninja_uninstall() {
	echo ">>> Ninja uninstall to '"$target_path"'"

	DESTDIR=$install_path ninja -C $build_path uninstall

	if [[ $? -ne 0 ]]; then
		echo "*** Uninstall failed!!"
		return 1;
	fi
	return 0
}

usage() {
	echo " Usage: Build Pktgen using Meson/Ninja tools"
	echo "  ** Must be in the top level directory for Pktgen"
	echo "     This tool is in tools/pktgen-build.sh, but use 'make' which calls this script"
	echo "     Use 'make' to build Pktgen as it allows for multiple targets i.e. 'make clean debug'"
	echo ""
	echo "  Command Options:"
	echo "  <no args>   - create the '"$build_dir"' directory if not present and compile Pktgen"
	echo "                If the '"$build_dir"' directory exists it will use ninja to build Pktgen without"
	echo "                running meson unless one of the meson.build files were changed"
	echo "  build       - same as 'make' with no arguments"
	echo "  buildgui    - same as 'make build' except enable gui build"
	echo "  buildlua    - same as 'make build' except enable Lua build"
	echo "  debug       - turn off optimization, may need to do 'clean' then 'debug' the first time"
	echo "  debugopt    - turn optimization on with -O2, may need to do 'clean' then 'debugopt' the first time"
	echo "  clean       - remove the following directory: "$build_path
	echo "  install     - install the includes/libraries into "$target_path" directory"
	echo "  uninstall   - uninstall the includes/libraries into "$target_path" directory"
	echo "  docs        - create the document files"
	echo ""
	echo " Build and install environment variables:"
	echo "  PKTGEN_INSTALL_PATH - The install path, defaults to Pktgen SDK directory"
	echo "  PKTGEN_TARGET       - The target directory appended to install path, defaults to 'usr'"
	echo "  PKTGEN_BUILD        - The build directory appended to install path, default to 'Builddir'"
	echo "  PKTGEN_DESTDIR      - The install destination directory"
	echo ""
	dump_options
	exit
}

for cmd in "$@"
do
	case "$cmd" in
	'help' | '-h' | '--help')
		usage
		;;

	'build')
		dump_options
		ninja_build && ninja_install
		;;

	'buildgui')
		gui_enabled="-Denable_gui=true"
		lua_enabled="-Denable_lua=true"
		dump_options
		ninja_build && ninja_install
		;;

	'buildlua')
		lua_enabled="-Denable_lua=true"
		dump_options
		ninja_build && ninja_install
		;;

	'debuglua')
		lua_enabled="-Denable_lua=true"
		buildtype="debug"
		dump_options
		ninja_build && ninja_install
		;;

	'debug')
		buildtype="debug"
		dump_options
		ninja_build && ninja_install
		;;

	'debugopt')
		echo ">>> Debug Optimized build in '"$build_path"' and '"$target_path"'"
		buildtype="debugoptimized"
		dump_options
		ninja_build && ninja_install
		;;

	'clean')
		dump_options
		echo "*** Removing '"$build_path"' directory"
		rm -fr $build_path
		;;

	'install')
		dump_options
		echo ">>> Install the includes/libraries into '"$target_path"' directory"
		ninja_install
		;;

	'uninstall')
		dump_options
		echo ">>> Uninstall the includes/libraries from '"$target_path"' directory"
		ninja_uninstall
		;;

	'docs')
		dump_options
		echo ">>> Create the documents '"$build_path"' directory"
		ninja_build_docs
		;;

	*)
		if [[ $# -gt 0 ]]; then
			usage
		else
			echo ">>> Build and install Pktgen"
			dump_options
			ninja_build && ninja_install
		fi
		;;
	esac
done<|MERGE_RESOLUTION|>--- conflicted
+++ resolved
@@ -19,26 +19,6 @@
 export build_dir="${PKTGEN_BUILD:-${currdir}/Builddir}"
 install_path="${PKTGEN_DESTDIR:-${currdir}}"
 
-<<<<<<< HEAD
-export sdk_dir="${PKTGEN_SDK:-$currdir}"
-export target_dir="${PKTGEN_TARGET:-usr}"
-export build_dir="${PKTGEN_BUILD_DIR:-Builddir}"
-
-export lua_enabled="-Denable_lua=false"
-export gui_enabled="-Denable_gui=false"
-
-build_path=$sdk_dir/$build_dir
-target_path=$sdk_dir/$target_dir
-
-function dump_options() {
-	echo ">>> lua_enabled      : '"$lua_enabled"'"
-	echo ">>> gui_enabled      : '"$gui_enabled"'"
-	echo ">>> SDK Directory    : '"$sdk_dir"'"
-	echo ">>> Build Directory  : '"$build_path"'"
-	echo ">>> Target Directory : '"$target_path"'"
-	echo ""
-}
-=======
 export lua_enabled="-Denable_lua=false"
 export gui_enabled="-Denable_gui=false"
 
@@ -72,7 +52,6 @@
 echo ">>  Build Path        : "$build_path
 echo ">>  Target Path       : "$target_path
 echo ""
->>>>>>> 141fac5b
 
 function dump_options() {
 	echo " Build and install values:"
