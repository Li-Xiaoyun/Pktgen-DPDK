#! /usr/bin/env python
#
#   Copyright(c) 2019 Intel Corporation. All rights reserved.
#
#  SPDX-License-Identifier: BSD-3-Clause
#

import sys
import os
import getopt
import subprocess
import glob
import imp

def usage():
	'''Print usage information for the program'''
	argv0 = basename(sys.argv[0])
	print("""
Usage:
------
  %(argv0)s [options] [config_name]

  Where config_name is the one of the defined configuration files if no config
  file is listed then the ./default.cfg file will be used. If a cfg directory
  is located in the current directory then it will be searched for a match.

  The config_name is the name of the file without path and .cfg extension.

Options:
--------
    -h, --help, -u, --usage:
	    Display usage information and quit

    -l, --list:
	    Print a list of known configuration files

	-n, --norun
        Just create the command line and outpuyt the line with no-running.

    -v, --verbose
	    Print out more information

Examples:
---------
  To display current list of configuration files:
	%(argv0)s --list

  To run a config file:
	%(argv0)s default

  The configuration file name is always suffixed by .cfg as in default.cfg.
  The search location of the configuration files is .:./cfg

	""" % locals())  # replace items from local variables
	sys.exit(0)

def err_exit(str):
	''' print the error string and exit '''
	print(str)
	sys.exit(1)

def find_file(fn, t):
	''' Find the first file matching the arg value '''
        f = os.path.splitext(fn)
        if f[1] == t:
	    fn = f[0]
	for f in file_list('cfg', t):
                b = os.path.basename(f)
		if os.path.splitext(b)[0] == fn:
			return f
	return None

def mk_tuple(lst, s):
	''' Convert a string to a tuple if needed '''
	t = {}

	if type(lst[s]) != tuple:
		if verbose:
			print('Not a Tuple', type(lst[s]), lst[s])
		t[s] = tuple([lst[s],])
	else:
		if verbose:
			print('A tuple', type(lst[s]), lst[s])
		t[s] = lst[s]

	if verbose:
		print('New t[s]', type(t[s]), t[s])

	return t[s]

def add_ld_options(s, arg_list):
	''' Append LD_LIBRARY_PATH option to arg list '''
	if s in cfg.run:            
            str = 'LD_LIBRARY_PATH=.'
            for a in mk_tuple(cfg.run, s):
                _p = a % globals()
                str = str + ':' + _p
            arg_list.append(str)

def add_run_options(s, arg_list, p):
	''' Append options to arg list '''
	if s in cfg.run:
            for a in mk_tuple(cfg.run, s):
                if p is not None:
                    arg_list.append(p)

                _p = a % globals()
                arg_list.append(_p)

def add_setup_options(s, arg_list):
	''' Append options to arg list '''
	if s in cfg.setup:
		for a in mk_tuple(cfg.setup, s):
			arg_list.extend(a.split(' '))

def file_list(directory, file_extension):
	''' Return list of configuration files '''
	fileiter = (os.path.join(root, f)
		for root, _, files in os.walk(directory)
			for f in files)
	return (f for f in fileiter if os.path.splitext(f)[1] == file_extension)

def load_cfg(fname):
	''' Load the configuration or .cfg file as a python data file '''

	if not os.path.exists(fname):
		err_exit("Config file %s does not exists\n" % fname)

	try:
		configuration_file = open(fname)
	except:
		err_exit("Error: unable to open file %s\n" % fname)

	global cfg
	cfg = imp.load_source('cfg', fname, configuration_file)

        # The command above will create a file called <filename>c and needs to be removed.
        # The file is the compiled python code from the config file.
        os.unlink(fname + 'c');

	configuration_file.close()

	return cfg

def show_configs():
	''' Show configuration files '''

	print("Configurations:")
	print("   %-16s - %s" % ("Name", "Description"))
	print("   %-16s   %s" % ("----", "-----------"))

	for fname in file_list('cfg', '.cfg'):
		base = os.path.splitext(os.path.basename(fname))[0]

		try:
			cfg = load_cfg(fname)

			if not cfg.description:
				cfg.description = ""
			print("   %-16s - %s" % (base, cfg.description))
		except NameError:
			sys.stderr.write("We were unable to load the module " + fname + \
			" If you do not plan to use this module you can safely ignore this " \
			"message.\n")
		finally:
			# reset the descriptoin to empty, for next loop/file
			cfg.description = ""

	sys.exit(0)

def run_cfg(cfg_file):
	''' Run the configuration in the .cfg file '''

	cfg = load_cfg(cfg_file)

	args = []

	add_run_options('exec', args, None)

	add_ld_options('ld_path', args)

	if not 'app_path' in cfg.run:
		err_exit("'app_path' variable is missing from cfg.run in config file")

	if not 'app_name' in cfg.run:
		err_exit("'app_name' variable is missing from cfg.run in config file")

	# convert the cfg.run['app_name'] into a global variable used in
	# the creation of the applicaiton/path. app_name must be a global variable.
	global app_name
	app_name = cfg.run['app_name']

	# Try all of the different path versions till we find one.
	fname = None
	for app in cfg.run['app_path']:
		fn = app % globals()
		print("   Trying %s" % fn)
		if os.path.exists(fn):
			fname = fn
			if verbose:
				print("Found %s" % fn)
			break

	if not fname:
		err_exit("Error: Unable to locate application %s" % cfg.run['app_name'])

	args.extend([fname])

	add_run_options('cores', args, '-l')
	add_run_options('nrank', args, '-n')
	add_run_options('proc', args, '--proc-type')
	add_run_options('log', args, '--log-level')
	add_run_options('prefix', args, '--file-prefix')
	add_run_options('shared', args, '-d')
	add_run_options('blacklist', args, '-b')
	add_run_options('whitelist', args, '-w')
	add_run_options('vdev', args, '--vdev')
	add_run_options('plugin', args, '-d')
	args.extend(["--"])
	add_run_options('opts', args, None)
	add_run_options('map', args, '-m')
	add_run_options('pcap', args, '-s')
	add_run_options('theme', args, '-f')
	add_run_options('loadfile', args, '-f')
	add_run_options('logfile', args, '-l')

	# Convert the args list to a single string with spaces.
	str = ""
	for a in args:
		str = str + "%s " % a

	# Output the command line
	print(str)
	if norun:
		return

	if verbose:
		print("Command line:")
		print(args)

	subprocess.call(args)

	subprocess.call(['stty', 'sane'])

def num_sockets(hpath):
	''' Count the number of sockets in the system '''

	sockets = 0
	for i in range(0, 8):
		if os.path.exists(hpath % i):
			sockets = sockets + 1

	return sockets

def setup_cfg(cfg_file):
	''' Setup the system by adding modules and ports to dpdk control '''

	cfg = load_cfg(cfg_file)

	print("Setup DPDK to run '%s' application from %s file" %
		   (cfg.run['app_name'], cfg_file))

	sys_node = '/sys/devices/system/node/node%d/hugepages'
	hugepage_path = sys_node + '/hugepages-2048kB/nr_hugepages'

	# calculate the number of sockets in the system.
	nb_sockets = int(num_sockets(hugepage_path))
	if nb_sockets == 0:
		nb_sockets = 1

	p = subprocess.Popen(['sysctl', '-n', 'vm.nr_hugepages'],
						 stdout=subprocess.PIPE)

	# split the number of hugepages between the sockets
	nb_hugepages = int(p.communicate()[0]) / nb_sockets

	if verbose:
		print("  Hugepages per socket %d" % nb_hugepages)

	if verbose:
		print("  modprobe the 'uio' required module")

        if 'uio' in cfg.setup:
            u = cfg.setup['uio']

            if u == 'igb_uio':
                subprocess.call(['sudo', 'modprobe', "uio"])

                if verbose:
                        print("  Remove %s if already installed" % u)

                ret = subprocess.call(['sudo', 'rmmod', u])
                if ret > 0:
                        print("  Remove of %s, displayed an error ignore it" % u)

                uio = ("%s/%s/kmod/%s.ko" % (sdk, target, u))
                if verbose:
                        print("  insmode the %s module" % uio)
                subprocess.call(['sudo', 'insmod', uio])

            if u == 'vfio-pci':
                ret = subprocess.call(['sudo', 'rmmod', u])
                if ret > 0:
                        print("  Remove of %s, displayed an error ignore it" % u)

                if verbose:
                        print("  modprobe the %s module" % u)
                subprocess.call(['sudo', 'modprobe', u])

            if u == 'uio_pci_generic':
                ret = subprocess.call(['sudo', 'rmmod', u])
                if ret > 0:
                        print("  Remove of %s, displayed an error ignore it" % u)

                if verbose:
                        print("  insmode the %s module" % u)
                subprocess.call(['sudo', 'modprobe', u])
        else:
            if u == 'vfio-pci':
                ret = subprocess.call(['sudo', 'rmmod', u])
                if ret > 0:
                        print("  Remove of %s, displayed an error ignore it" % u)

                if verbose:
                        print("  modprobe the %s module" % u)
                subprocess.call(['sudo', 'modprobe', u])

	for i in range(0, nb_sockets):
		fn = (hugepage_path % i)
		if verbose:
			print("  Set %d socket to %d hugepages" % (i, nb_hugepages))
		subprocess.call(['sudo', '-E', 'sh', '-c', 'eval',
					 'echo %s > %s' % (nb_hugepages, fn)])

	# locate the binding tool
	if os.path.exists("%s/bin/dpdk-devbind.py" % sdk):
		script = "%s/bin/dpdk-devbind.py" % sdk
	else:
		err_exit("Error: Failed to find dpdk-devbind.py or dpdk_nic_bind.py")

	# build up the system command line to be executed
	args = []
	add_setup_options('exec', args)

	args.extend([script])

        args.append('-b')
        args.append(cfg.setup['uio'])

	add_setup_options('devices', args)

	if verbose:
		print("  Bind following devices to DPDK:")
		for a in cfg.setup['devices']:
			print("		%s" % a)
		print(args)

	subprocess.call(args)

def parse_args():
	''' Parse the command arguments '''

	global run_flag, verbose, norun

	run_flag = True
	verbose = False
	norun = False

	cfg_file = "./cfg/default.cfg"

	if len(sys.argv) <= 1:
		print("*** Pick one of the following config files\n")
		show_configs()

	try:
		opts, args = getopt.getopt(sys.argv[1:], "hulsvn",
				["help", "usage", "list", "setup", "verbose", "norun", ])

	except getopt.GetoptError as error:
		print(str(error))
		usage()

	for opt, _ in opts:
		if opt == "--help" or opt == "-h":
			usage()
		if opt == "--usage" or opt == "-u":
			usage()
		if opt == "--list" or opt == "-l":
			show_configs()
		if opt == "--setup" or opt == "-s":
			run_flag = False
		if opt == "--verbose" or opt == "-v":
			verbose = True
		if opt == "--norun" or opt == "-n":
			norun = True

	if not args or len(args) > 1:
		usage()

	fn = find_file(args[0], '.cfg')
	if not fn:
                f = args[0]
                if os.path.splitext(args[0])[1] != '.cfg':
                    f = args[0] + '.cfg'
		print("*** Config file '%s' not found" % f)
                print("    Make sure you are running this command in pktgen top directory")
                print("    e.g. cd Pktgen-DPDK; ./tools/run.py default")
		show_configs()
	else:
		cfg_file = fn

	return cfg_file

def main():
	'''program main function'''

	global sdk, target

<<<<<<< HEAD
	sdk = os.getenv('RTE_SDK')
	if sdk == None:
		print("Set RTE_SDK environment variable or use 'sudo -E ...'")
                sdk = "."

	target = os.getenv('RTE_TARGET')
	if target == None:
		print("Set the RTE_TARGET environment variable or use 'sudo -E ...'")
                target = "x86_64-native-linux-gcc"
=======
#	sdk = os.getenv('RTE_SDK')
#	if sdk == None:
#		print("Set RTE_SDK environment variable or use 'sudo -E ...'")
#                sdk = "."
	sdk = '/usr/local'

#	target = os.getenv('RTE_TARGET')
#	if target == None:
#		print("Set the RTE_TARGET environment variable or use 'sudo -E ...'")
#                target = "x86_64-native-linux-gcc"
	target = 'x86_64-linux-gnu'
>>>>>>> 5458d825

	print(">>> sdk '%s', target '%s'" % (sdk, target))

	cfg_file = parse_args()

	if run_flag:
		run_cfg(cfg_file)
	else:
		setup_cfg(cfg_file)

if __name__ == "__main__":
	main()<|MERGE_RESOLUTION|>--- conflicted
+++ resolved
@@ -416,29 +416,9 @@
 
 	global sdk, target
 
-<<<<<<< HEAD
-	sdk = os.getenv('RTE_SDK')
-	if sdk == None:
-		print("Set RTE_SDK environment variable or use 'sudo -E ...'")
-                sdk = "."
-
-	target = os.getenv('RTE_TARGET')
-	if target == None:
-		print("Set the RTE_TARGET environment variable or use 'sudo -E ...'")
-                target = "x86_64-native-linux-gcc"
-=======
-#	sdk = os.getenv('RTE_SDK')
-#	if sdk == None:
-#		print("Set RTE_SDK environment variable or use 'sudo -E ...'")
-#                sdk = "."
 	sdk = '/usr/local'
 
-#	target = os.getenv('RTE_TARGET')
-#	if target == None:
-#		print("Set the RTE_TARGET environment variable or use 'sudo -E ...'")
-#                target = "x86_64-native-linux-gcc"
 	target = 'x86_64-linux-gnu'
->>>>>>> 5458d825
 
 	print(">>> sdk '%s', target '%s'" % (sdk, target))
 
