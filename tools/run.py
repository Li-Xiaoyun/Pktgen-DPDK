#! /usr/bin/env python
#
#   Copyright(c) 2019 Intel Corporation. All rights reserved.
#
#  SPDX-License-Identifier: BSD-3-Clause
#

import sys
import os
import getopt
import subprocess
import glob
import imp

def usage():
	'''Print usage information for the program'''
	argv0 = basename(sys.argv[0])
	print("""
Usage:
------
  %(argv0)s [options] [config_name]

  Where config_name is the one of the defined configuration files if no config
  file is listed then the ./default.cfg file will be used. If a cfg directory
  is located in the current directory then it will be searched for a match.

  The config_name is the name of the file without path and .cfg extension.

Options:
--------
    -h, --help, -u, --usage:
	    Display usage information and quit

    -l, --list:
	    Print a list of known configuration files

	-n, --norun
        Just create the command line and outpuyt the line with no-running.

    -v, --verbose
	    Print out more information

Examples:
---------
  To display current list of configuration files:
	%(argv0)s --list

  To run a config file:
	%(argv0)s default

  The configuration file name is always suffixed by .cfg as in default.cfg.
  The search location of the configuration files is .:./cfg

	""" % locals())  # replace items from local variables
	sys.exit(0)

def err_exit(str):
	''' print the error string and exit '''
	print(str)
	sys.exit(1)

def find_file(fn, t):
	''' Find the first file matching the arg value '''
        f = os.path.splitext(fn)
        if f[1] == t:
	    fn = f[0]
	for f in file_list('cfg', t):
                b = os.path.basename(f)
		if os.path.splitext(b)[0] == fn:
			return f
	return None

def mk_tuple(lst, s):
	''' Convert a string to a tuple if needed '''
	t = {}

	if type(lst[s]) != tuple:
		if verbose:
			print('Not a Tuple', type(lst[s]), lst[s])
		t[s] = tuple([lst[s],])
	else:
		if verbose:
			print('A tuple', type(lst[s]), lst[s])
		t[s] = lst[s]

	if verbose:
		print('New t[s]', type(t[s]), t[s])

	return t[s]

def add_run_options(s, arg_list):
	''' Append options to arg list '''
	if s in cfg.run:
		for a in mk_tuple(cfg.run, s):
			arg_list.extend(a.split(' '))

def add_setup_options(s, arg_list):
	''' Append options to arg list '''
	if s in cfg.setup:
		for a in mk_tuple(cfg.setup, s):
			arg_list.extend(a.split(' '))

def file_list(directory, file_extension):
	''' Return list of configuration files '''
	fileiter = (os.path.join(root, f)
		for root, _, files in os.walk(directory)
			for f in files)
	return (f for f in fileiter if os.path.splitext(f)[1] == file_extension)

def load_cfg(fname):
	''' Load the configuration or .cfg file as a python data file '''

	if not os.path.exists(fname):
		err_exit("Config file %s does not exists\n" % fname)

	try:
		configuration_file = open(fname)
	except:
		err_exit("Error: unable to open file %s\n" % fname)

	global cfg
	cfg = imp.load_source('cfg', fname, configuration_file)

        # The command above will create a file called <filename>c and needs to be removed.
        # The file is the compiled python code from the config file.
        os.unlink(fname + 'c');

	configuration_file.close()

	return cfg

def show_configs():
	''' Show configuration files '''

	print("Configurations:")
	print("   %-16s - %s" % ("Name", "Description"))
	print("   %-16s   %s" % ("----", "-----------"))

	for fname in file_list('cfg', '.cfg'):
		base = os.path.splitext(os.path.basename(fname))[0]

		try:
			cfg = load_cfg(fname)

			if not cfg.description:
				cfg.description = ""
			print("   %-16s - %s" % (base, cfg.description))
		except NameError:
			sys.stderr.write("We were unable to load the module " + fname + \
			" If you do not plan to use this module you can safely ignore this " \
			"message.\n")
		finally:
			# reset the descriptoin to empty, for next loop/file
			cfg.description = ""
<<<<<<< HEAD
		
=======

>>>>>>> be18be82
	sys.exit(0)

def run_cfg(cfg_file):
	''' Run the configuration in the .cfg file '''

	cfg = load_cfg(cfg_file)

	args = []
	add_run_options('exec', args)

	if not 'app_path' in cfg.run:
		err_exit("'app_path' variable is missing from cfg.run in config file")

	if not 'app_name' in cfg.run:
		err_exit("'app_name' variable is missing from cfg.run in config file")

	# convert the cfg.run['app_name'] into a global variable used in
	# the creation of the applicaiton/path. app_name must be a global variable.
	global app_name
	app_name = cfg.run['app_name']

	# Try all of the different path versions till we find one.
	fname = None
	for app in cfg.run['app_path']:
		fn = app % globals()
		print("   Trying %s" % fn)
		if os.path.exists(fn):
			fname = fn
			if verbose:
				print("Found %s" % fn)
			break

	if not fname:
		err_exit("Error: Unable to locate application %s" % cfg.run['app_name'])

	args.extend([fname])

	add_run_options('dpdk', args)
	add_run_options('blacklist', args)
	add_run_options('whitelist', args)
	args.extend(["--"])
	add_run_options('app', args)
	add_run_options('misc', args)

	# Convert the args list to a single string with spaces.
	str = ""
	for a in args:
		str = str + "%s " % a

	# Output the command line
	print(str)
	if norun:
		return

	if verbose:
		print("Command line as a set:")
		print(args)

	subprocess.call(args)

	subprocess.call(['stty', 'sane'])

def num_sockets(hpath):
	''' Count the number of sockets in the system '''

	sockets = 0
	for i in range(0, 8):
		if os.path.exists(hpath % i):
			sockets = sockets + 1

	return sockets

def setup_cfg(cfg_file):
	''' Setup the system by adding modules and ports to dpdk control '''

	cfg = load_cfg(cfg_file)

	print("Setup DPDK to run '%s' application from %s file" %
		   (cfg.run['app_name'], cfg_file))

	sys_node = '/sys/devices/system/node/node%d/hugepages'
	hugepage_path = sys_node + '/hugepages-2048kB/nr_hugepages'

	# calculate the number of sockets in the system.
	nb_sockets = int(num_sockets(hugepage_path))
	if nb_sockets == 0:
		nb_sockets = 1

	p = subprocess.Popen(['sysctl', '-n', 'vm.nr_hugepages'],
						 stdout=subprocess.PIPE)

	# split the number of hugepages between the sockets
	nb_hugepages = int(p.communicate()[0]) / nb_sockets

	if verbose:
		print("  Hugepages per socket %d" % nb_hugepages)

	if verbose:
		print("  modprobe the 'uio' required module")
	subprocess.call(['sudo', 'modprobe', "uio"])

	if verbose:
		print("  Remove igb_uio if already installed")

	ret = subprocess.call(['sudo', 'rmmod', 'igb_uio'])
	if ret > 0:
		print("  Remove of igb_uio, displayed an error ignore it")

	igb_uio = ("%s/%s/kmod/igb_uio.ko" % (sdk, target))
	if verbose:
		print("  insmode the %s module" % igb_uio)
	subprocess.call(['sudo', 'insmod', igb_uio])

	for i in range(0, nb_sockets):
		fn = (hugepage_path % i)
		if verbose:
			print("  Set %d socket to %d hugepages" % (i, nb_hugepages))
		subprocess.call(['sudo', '-E', 'sh', '-c', 'eval',
					 'echo %s > %s' % (nb_hugepages, fn)])

	# locate the binding tool
	if os.path.exists("%s/usertools/dpdk-devbind.py" % sdk):
		script = "%s/usertools/dpdk-devbind.py" % sdk
	elif os.path.exists("%s/tools/dpdk_nic_bind.py" % sdk):
		script = "%s/tools/dpdk_nic_bind.py" % sdk
	else:
		err_exit("Error: Failed to find dpdk-devbind.py or dpdk_nic_bind.py")

	# build up the system command line to be executed
	args = []
	add_setup_options('exec', args)

	args.extend([script])

	add_setup_options('opts', args)
	add_setup_options('devices', args)

	if verbose:
		print("  Bind following devices to DPDK:")
		for a in cfg.setup['devices']:
			print("		%s" % a)
		print(args)

	subprocess.call(args)

def parse_args():
	''' Parse the command arguments '''

	global run_flag, verbose, norun

	run_flag = True
	verbose = False
	norun = False

	cfg_file = "./cfg/default.cfg"

	if len(sys.argv) <= 1:
		print("*** Pick one of the following config files\n")
		show_configs()

	try:
		opts, args = getopt.getopt(sys.argv[1:], "hulsvn",
				["help", "usage", "list", "setup", "verbose", "norun", ])

	except getopt.GetoptError as error:
		print(str(error))
		usage()

	for opt, _ in opts:
		if opt == "--help" or opt == "-h":
			usage()
		if opt == "--usage" or opt == "-u":
			usage()
		if opt == "--list" or opt == "-l":
			show_configs()
		if opt == "--setup" or opt == "-s":
			run_flag = False
		if opt == "--verbose" or opt == "-v":
			verbose = True
		if opt == "--norun" or opt == "-n":
			norun = True

	if not args or len(args) > 1:
		usage()

	fn = find_file(args[0], '.cfg')
	if not fn:
                f = args[0]
                if os.path.splitext(args[0])[1] != '.cfg':
                    f = args[0] + '.cfg'
		print("*** Config file '%s' not found" % f)
                print("    Make sure you are running this command in pktgen top directory")
                print("    e.g. cd Pktgen-DPDK; ./tools/run.py default")
		show_configs()
	else:
		cfg_file = fn

	return cfg_file

def main():
	'''program main function'''

	global sdk, target

	sdk = os.getenv('RTE_SDK')
	if sdk == None:
		err_exit("Set RTE_SDK environment variable or use 'sudo -E ...'")

	target = os.getenv('RTE_TARGET')
	if target == None:
		err_exit("Set the RTE_TARET environment variable or use 'sudo -E ...'")

	print(">>> sdk '%s', target '%s'" % (sdk, target))

	cfg_file = parse_args()

	if run_flag:
		run_cfg(cfg_file)
	else:
		setup_cfg(cfg_file)

if __name__ == "__main__":
	main()<|MERGE_RESOLUTION|>--- conflicted
+++ resolved
@@ -152,11 +152,7 @@
 		finally:
 			# reset the descriptoin to empty, for next loop/file
 			cfg.description = ""
-<<<<<<< HEAD
-		
-=======
-
->>>>>>> be18be82
+
 	sys.exit(0)
 
 def run_cfg(cfg_file):
