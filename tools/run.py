--- conflicted
+++ resolved
@@ -88,56 +88,6 @@
 
 def show_configs():
     ''' Show run/init configuration files '''
-<<<<<<< HEAD
-    for fname in file_list('.', cfg_ext): print(fname)
-    
-def find_file(arg, t):
-    ''' Find the first file matching the arg value '''
-    fn = arg + cfg_ext
-    for f in file_list('.', t):
-        if os.path.basename(f) == fn:
-            return f
-    return None 
-
-def parse_args():
-    ''' Parse the command arguments '''
-    global run_flag
-    global cfg_file
-    
-    run_flag = True
-    cfg_file = "./cfg/default" + cfg_ext
-    
-    if len(sys.argv) <= 1:
-        usage()
-        sys.exit(0)
-    
-    try:
-        opts, args = getopt.getopt(sys.argv[1:], "huls",
-                                   ["help", "usage", "list", "setup", ])
-    except getopt.GetoptError as error:
-        print(str(error))
-        print("Run '%s --usage' for further information" % sys.argv[0])
-        sys.exit(1)
-
-    for opt, _ in opts:
-        if opt == "--help" or opt == "-h" or opt == "--usage" or opt == "-u":
-            usage()
-            sys.exit(0)
-        if opt == "--list" or opt == "-l":
-            show_configs()
-            sys.exit(0)
-        if opt == "--setup" or opt == "-s":
-            run_flag = False
-    
-    if not args or len(args) > 1:
-        usage()
-        sys.exit(1)
-
-    fn = find_file(args[0], cfg_ext)
-    if fn:
-        cfg_file = fn
-
-=======
     print("=== List of Configuration files ===")
     print("   %-16s - %s" % ("Name", "Description"))
     for fname in file_list('.', cfg_ext):
@@ -158,7 +108,6 @@
 			print("   %-16s - %s" % (base, desc.description))
 			desc.description = None
     
->>>>>>> 6c8032f1
 def load_cfg():
     print("Opening %s file\n" % cfg_file)
     if not os.path.exists(cfg_file):
