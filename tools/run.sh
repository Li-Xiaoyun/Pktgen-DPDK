#!/bin/bash

name=`uname -n`

# Use 'sudo -E ./setup.sh' to include environment variables

if [ -z ${RTE_SDK} ] ; then echo "*** RTE_SDK is not set, did you forget to do 'sudo -E ./setup.sh'" export RTE_SDK=/work/home/rkwiles/projects/intel/dpdk
	export RTE_TARGET=x86_64-native-linuxapp-clang
fi
sdk=${RTE_SDK}

if [ -z ${RTE_TARGET} ]; then
    echo "*** RTE_TARGET is not set, did you forget to do 'sudo -E ./setup.sh'"
    target=x86_64-native-linuxapp-gcc
else
    target=${RTE_TARGET}
fi

cmd=./app/app/${target}/pktgen

# 04:00.0 Ethernet controller: Intel Corporation Ethernet Controller X710 for 10GbE SFP+ (rev 01)
# 04:00.1 Ethernet controller: Intel Corporation Ethernet Controller X710 for 10GbE SFP+ (rev 01)
# 04:00.2 Ethernet controller: Intel Corporation Ethernet Controller X710 for 10GbE SFP+ (rev 01)
# 04:00.3 Ethernet controller: Intel Corporation Ethernet Controller X710 for 10GbE SFP+ (rev 01)
# 05:00.0 Ethernet controller: Intel Corporation I350 Gigabit Network Connection (rev 01)
# 05:00.1 Ethernet controller: Intel Corporation I350 Gigabit Network Connection (rev 01)
# 81:00.0 Ethernet controller: Intel Corporation Ethernet Controller X710 for 10GbE SFP+ (rev 01)
# 81:00.1 Ethernet controller: Intel Corporation Ethernet Controller X710 for 10GbE SFP+ (rev 01)
# 81:00.2 Ethernet controller: Intel Corporation Ethernet Controller X710 for 10GbE SFP+ (rev 01)
# 81:00.3 Ethernet controller: Intel Corporation Ethernet Controller X710 for 10GbE SFP+ (rev 01)
# 82:00.0 Ethernet controller: Intel Corporation Ethernet Controller XL710 for 40GbE QSFP+ (rev 02)
# 83:00.0 Ethernet controller: Intel Corporation Ethernet Controller XL710 for 40GbE QSFP+ (rev 02)
# 

#============================================================
#Core and Socket Information (as reported by '/proc/cpuinfo')
#============================================================
#
#cores =  [0, 1, 2, 3, 4, 8, 9, 10, 11, 16, 17, 18, 19, 20, 24, 25, 26, 27]
#sockets =  [0, 1]
#
#        Socket 0        Socket 1        
#        --------        --------        
#Core 0  [0, 36]         [18, 54]        
#Core 1  [1, 37]         [19, 55]        
#Core 2  [2, 38]         [20, 56]        
#Core 3  [3, 39]         [21, 57]        
#Core 4  [4, 40]         [22, 58]        
#Core 8  [5, 41]         [23, 59]        
#Core 9  [6, 42]         [24, 60]        
#Core 10 [7, 43]         [25, 61]        
#Core 11 [8, 44]         [26, 62]        
#Core 16 [9, 45]         [27, 63]        
#Core 17 [10, 46]        [28, 64]        
#Core 18 [11, 47]        [29, 65]        
#Core 19 [12, 48]        [30, 66]        
#Core 20 [13, 49]        [31, 67]        
#Core 24 [14, 50]        [32, 68]        
#Core 25 [15, 51]        [33, 69]        
#Core 26 [16, 52]        [34, 70]        
#Core 27 [17, 53]        [35, 71]        
#

<<<<<<< HEAD
dpdk_opts="-l 1-3,18-19 -n 4 --proc-type auto --log-level 8 --file-prefix pg"
#dpdk_opts="-l 1-3,18-19 -n 4 --proc-type auto --log-level 8 --socket-mem 10240,8192 --file-prefix pg"
=======
dpdk_opts="-l 1,2-9,18-19 -n 4 --proc-type auto --log-level 8 --socket-mem 10240,2048 --file-prefix pg"
#dpdk_opts="-l 1,2-5 -n 4 --proc-type auto --log-level 8 --socket-mem 2048,2048 --file-prefix pg"
#dpdk_opts="-l 1-9,18-19 -n 4 --proc-type auto --log-level 8 --socket-mem 2048,2048 --file-prefix pg"
#dpdk_opts="-l 1-3 -n 4 --proc-type auto --log-level 8 --socket-mem 512 --file-prefix pg"
>>>>>>> 37fae434
#dpdk_opts="${dpdk_opts} --vdev=net_tap0 --vdev=net_tap1"
dpdk_opts="${dpdk_opts} --vdev=net_bonding0,mode=4,xmit_policy=l23,slave=0000:04:00.0,slave=0000:04:00.1,slave=0000:04:00.2,slave=0000:04:00.3"
dpdk_opts="${dpdk_opts} --vdev=net_bonding1,mode=4,xmit_policy=l23,slave=0000:81:00.0,slave=0000:81:00.1,slave=0000:81:00.2,slave=0000:81:00.3"

<<<<<<< HEAD
pktgen_opts="-T -P --crc-strip"
pktgen_opts="${pktgen_opts} -m [2:3].8 -m [18:19].9"
=======
pktgen_opts="-I -T -P --crc-strip"
#pktgen_opts="${pktgen_opts} -m [2:3].8 -m [4:5].9"
pktgen_opts="${pktgen_opts} -m [2:3].0 -m [4:5].1 -m [6:7].2 -m [8:9].3 -m [18:19].8"
>>>>>>> 37fae434
#pktgen_opts="${pktgen_opts} -m [2:3].0 -m [4:5].1 -m [6:7].2 -m [8:9].3"

black_list="-b 05:00.0 -b 05:00.1"
black_list="${black_list} -b 04:00.0 -b 04:00.1 -b 04:00.2 -b 04:00.3"
black_list="${black_list} -b 81:00.0 -b 81:00.1 -b 81:00.2 -b 81:00.3"
black_list="${black_list} -b 82:00.0 -b 83:00.0"

load_file="-f themes/black-yellow.theme"

echo ${cmd} ${dpdk_opts} ${black_list} -- ${pktgen_opts} ${load_file}
sudo ${cmd} ${dpdk_opts} ${black_list} -- ${pktgen_opts} ${load_file}

# Restore the screen and keyboard to a sane state
echo "[1;r" 
echo "[99;1H"
stty sane<|MERGE_RESOLUTION|>--- conflicted
+++ resolved
@@ -61,27 +61,17 @@
 #Core 27 [17, 53]        [35, 71]        
 #
 
-<<<<<<< HEAD
-dpdk_opts="-l 1-3,18-19 -n 4 --proc-type auto --log-level 8 --file-prefix pg"
-#dpdk_opts="-l 1-3,18-19 -n 4 --proc-type auto --log-level 8 --socket-mem 10240,8192 --file-prefix pg"
-=======
 dpdk_opts="-l 1,2-9,18-19 -n 4 --proc-type auto --log-level 8 --socket-mem 10240,2048 --file-prefix pg"
 #dpdk_opts="-l 1,2-5 -n 4 --proc-type auto --log-level 8 --socket-mem 2048,2048 --file-prefix pg"
 #dpdk_opts="-l 1-9,18-19 -n 4 --proc-type auto --log-level 8 --socket-mem 2048,2048 --file-prefix pg"
 #dpdk_opts="-l 1-3 -n 4 --proc-type auto --log-level 8 --socket-mem 512 --file-prefix pg"
->>>>>>> 37fae434
 #dpdk_opts="${dpdk_opts} --vdev=net_tap0 --vdev=net_tap1"
 dpdk_opts="${dpdk_opts} --vdev=net_bonding0,mode=4,xmit_policy=l23,slave=0000:04:00.0,slave=0000:04:00.1,slave=0000:04:00.2,slave=0000:04:00.3"
 dpdk_opts="${dpdk_opts} --vdev=net_bonding1,mode=4,xmit_policy=l23,slave=0000:81:00.0,slave=0000:81:00.1,slave=0000:81:00.2,slave=0000:81:00.3"
 
-<<<<<<< HEAD
-pktgen_opts="-T -P --crc-strip"
-pktgen_opts="${pktgen_opts} -m [2:3].8 -m [18:19].9"
-=======
 pktgen_opts="-I -T -P --crc-strip"
 #pktgen_opts="${pktgen_opts} -m [2:3].8 -m [4:5].9"
 pktgen_opts="${pktgen_opts} -m [2:3].0 -m [4:5].1 -m [6:7].2 -m [8:9].3 -m [18:19].8"
->>>>>>> 37fae434
 #pktgen_opts="${pktgen_opts} -m [2:3].0 -m [4:5].1 -m [6:7].2 -m [8:9].3"
 
 black_list="-b 05:00.0 -b 05:00.1"
