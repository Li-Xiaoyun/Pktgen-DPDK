--- conflicted
+++ resolved
@@ -43,20 +43,12 @@
 #include <unistd.h>
 
 #include <cmdline_rdline.h>
-#include <cmdline_parse.h>
-#include <cmdline_socket.h>
 #include <cmdline_parse_string.h>
-#include <cmdline_parse_num.h>
 #include <cmdline_parse_ipaddr.h>
-#include <cmdline_parse_etheraddr.h>
-#include <cmdline_parse_portlist.h>
 #include <cmdline.h>
-
 #include <rte_atomic.h>
 #include <rte_devargs.h>
-#include <rte_net.h>
-
-#include <cli_scrn.h>
+
 #include "pktgen.h"
 
 #include "copyright_info.h"
@@ -107,191 +99,6 @@
 	return buff;
 }
 
-<<<<<<< HEAD
-=======
-/**********************************************************/
-const char *help_info[] = {
-	"",						/* Leave blank not used */
-	"   *** Help Information for Pktgen ***\n",	/* leave newline, Copyright is below this line. */
-	"set <portlist> <xxx> value         - Set a few port values",
-	"  <portlist>                       - a list of ports as 2,4,6-9,12 or the word 'all'",
-	"  <xxx>          count             - number of packets to transmit",
-	"                 size              - size of the packet to transmit",
-	"                 rate              - Packet rate in percentage",
-	"                 burst             - number of packets in a burst",
-	"                 sport             - Source port number for TCP",
-	"                 dport             - Destination port number for TCP",
-	"                 prime             - Set the number of packets to send on prime command",
-	"                 seqCnt            - Set the number of packet in the sequence to send",
-	"                 dump              - Dump the next <value> received packets to the screen",
-	"                 vlanid            - Set the VLAN ID value for the portlist",
-	"                 random            - Enable or disable random mode\n",
-	"pattern <type>                     - Fill Pattern type",
-	"        abc                        - Default pattern of abc string",
-	"        none                       - No fill pattern, maybe random data",
-	"        zero                       - Fill of zero bytes",
-	"        user                       - User supplied string of max 16 bytes",
-	"user.pattern \"string\"            - A 16 byte string, must set 'pattern user' command",
-	"latency <portlist> <state>         - Enable Latency testing",
-	"jitter <portlist> <usec>           - Set the jitter threshold in micro-seconds",
-	"seq <seq#> <portlist> dst-Mac src-Mac dst-IP src-IP sport dport ipv4|ipv6 udp|tcp|icmp vlan pktsize",
-	"                                   - Set the sequence packet information, make sure the src-IP",
-	"                                     has the netmask value eg 1.2.3.4/24",
-	"save <path-to-file>                - Save a configuration file using the filename",
-	"load <path-to-file>                - Load a command/script file from the given path",
-	"script <filename>                  - Execute the Lua script code in file (www.lua.org).",
-	"!lua 'lua string'                  - Execute the Lua code in the string needs quotes",
-	"ppp [1-6]                          - Set the number of ports displayed per page",
-	"icmp.echo <portlist> <state>       - Enable/disable ICMP echo responses per port",
-	"send arp req|grat <portlist>       - Send a ARP request or gratuitous ARP on a set of ports",
-	"set mac <portlist> etheraddr       - Set MAC addresses 00:11:22:33:44:55",
-	"                                     You can use 0011:2233:4455 format as well",
-	"",
-	"<<PageBreak>>",
-	"mac_from_arp <state>               - Set the option to get MAC from ARP request",
-	"proto udp|tcp|icmp <portlist>      - Set the packet protocol to UDP or TCP or ICMP per port",
-	"type ipv4|ipv6|vlan <portlist>     - Set the packet type to IPv4 or IPv6 or VLAN",
-	"set ip src|dst <portlist> ipaddr   - Set IP addresses",
-	"geometry <geom>                    - Set the display geometry Columns by Rows (ColxRow)",
-	"capture <portlist> <state>         - Enable/disable packet capturing on a portlist",
-	"rxtap <portlist> <state>           - Enable/disable Rx tap interface support pg_rxtapN",
-	"txtap <portlist> <state>           - Enable/disable Tx tap interface support pg_txtapN",
-	"vlan <portlist> <state>            - Enable/disable sending VLAN ID in packets",
-	"vlanid <portlist> <vlanid>         - Set the VLAN ID for the portlist, same as 'set 0 vlanid 5'",
-	"mpls <portlist> <state>            - Enable/disable sending MPLS entry in packets",
-	"mpls_entry <portlist> <entry>      - Set the MPLS entry for the portlist (must be specified in hex)",
-	"qinq <portlist> <state>            - Enable/disable sending Q-in-Q header in packets",
-	"qinqids <portlist> <id1> <id2>     - Set the Q-in-Q ID's for the portlist",
-	"pdump <portlist>                   - Hex dump the first packet to be sent, single packet mode only",
-	"",
-	"<<PageBreak>>",
-	"gre <portlist> <state>             - Enable/disable GRE with IPv4 payload",
-	"gre_eth <portlist> <state>         - Enable/disable GRE with Ethernet frame payload",
-	"gre_key <portlist> <state>         - Set the GRE key",
-	"pcap <portlist> <state>            - Enable or Disable sending pcap packets on a portlist",
-	"pcap.show                          - Show the PCAP information",
-	"pcap.index                         - Move the PCAP file index to the given packet number,  0 - rewind, -1 - end of file",
-	"pcap.filter <portlist> <string>    - PCAP filter string to filter packets on receive",
-	"ping4 <portlist>                   - Send a IPv4 ICMP echo request on the given portlist",
-#ifdef INCLUDE_PING6
-	"ping6 <portlist>                   - Send a IPv6 ICMP echo request on the given portlist",
-#endif
-	"page <pages>                       - Show the port pages or configuration or sequence page",
-	"     [0-7]                         - Page of different ports",
-	"     main                          - Display page zero",
-	"     range                         - Display the range packet page",
-	"     config | cfg                  - Display the configuration page",
-	"     pcap                          - Display the pcap page",
-	"     cpu                           - Display some information about the CPU system",
-	"     next                          - Display next page of PCAP packets.",
-	"     sequence | seq                - sequence will display a set of packets for a given port",
-	"                                     Note: use the 'port <number>' to display a new port sequence",
-	"     rnd                           - Display the random bitfields to packets for a given port",
-	"                                     Note: use the 'port <number>' to display a new port sequence",
-	"     log                           - Display the log messages page",
-	"     latency                       - Display the latency page",
-	"     stats                         - Display physical ports stats for all ports",
-	"port <number>                      - Sets the sequence of packets to display for a given port",
-	"process <portlist> <state>         - Enable or Disable processing of ARP/ICMP/IPv4/IPv6 packets",
-	"garp <portlist> <state>            - Enable or Disable GARP packet processing and update MAC address",
-	"blink <portlist> <state>           - Blink the link led on the given port list",
-	"",
-	"<<PageBreak>>",
-	"rnd <portlist> <idx> <off> <mask>  - Set random mask for all transmitted packets from portlist",
-	"                                     idx: random mask slot",
-	"                                     off: offset in packets, where to apply mask",
-	"                                     mask: up to 32 bit long mask specification (empty to disable):",
-	"                                       0: bit will be 0",
-	"                                       1: bit will be 1",
-	"                                       .: bit will be ignored (original value is retained)",
-	"                                       X: bit will get random value",
-	"theme <state>                      - Enable or Disable the theme",
-	"theme <item> <fg> <bg> <attr>      - Set color for item with fg/bg color and attribute value",
-	"theme.show                         - List the item strings, colors and attributes to the items",
-	"theme.save <filename>              - Save the current color theme to a file",
-	"start <portlist>                   - Start transmitting packets",
-	"stop <portlist>                    - Stop transmitting packets",
-	"stp                                - Stop all ports from transmitting",
-	"str                                - Start all ports transmitting",
-	"",
-	"screen stop|start                  - stop/start updating the screen and unlock/lock window",
-	"off                                - screen off shortcut",
-	"on                                 - screen on shortcut",
-	"prime <portlist>                   - Transmit N packets on each port listed. See set prime command above",
-	"delay milliseconds                 - Wait a number of milliseconds for scripting commands",
-	"sleep seconds                      - Wait a number of seconds for scripting commands",
-	"dev.list                           - Show the device whitelist/blacklist/Virtual",
-	"pci.list                           - Show all the PCI devices",
-	"clear <portlist>                   - Clear the statistics",
-	"clr                                - Clear all Statistices",
-	"cls                                - Clear the screen",
-	"reset <portlist>                   - Reset the configuration to the default",
-	"rst                                - Reset the configuration for all ports",
-	"port.restart <portlist>            - Restart or stop a ethernet port and restart",
-	"help                               - Display this help message",
-	"quit                               - Quit the Pktgen program",
-	"",
-	"<<PageBreak>>",
-	"  -- Setup the packet range values --",
-	"dst.mac start <portlist> etheraddr - Set destination MAC address start",
-	"src.mac start <portlist> etheraddr - Set source MAC address start",
-	"src.ip start <portlist> ipaddr     - Set source IP start address",
-	"src.ip min <portlist> ipaddr       - Set source IP minimum address",
-	"src.ip max <portlist> ipaddr       - Set source IP maximum address",
-	"src.ip inc <portlist> ipaddr       - Set source IP increment address",
-	"dst.ip start <portlist> ipaddr     - Set destination IP start address",
-	"dst.ip min <portlist> ipaddr       - Set destination IP minimum address",
-	"dst.ip max <portlist> ipaddr       - Set destination IP maximum address",
-	"dst.ip inc <portlist> ipaddr       - Set destination IP increment address",
-	"ip.proto <portlist> [tcp|udp]      - Set the IP protocol type (alias range.proto)",
-	"src.port start <portlist> value    - Set source port start address",
-	"src.port min <portlist> value      - Set source port minimum address",
-	"src.port max <portlist> value      - Set source port maximum address",
-	"src.port inc <portlist> value      - Set source port increment address",
-	"dst.port start <portlist> value    - Set destination port start address",
-	"dst.port min <portlist> value      - Set destination port minimum address",
-	"dst.port max <portlist> value      - Set destination port maximum address",
-	"dst.port inc <portlist> value      - Set destination port increment address",
-	"vlan.id start <portlist> value     - Set vlan id start address",
-	"vlan.id min <portlist> value       - Set vlan id minimum address",
-	"vlan.id max <portlist> value       - Set vlan id maximum address",
-	"vlan.id inc <portlist> value       - Set vlan id increment address",
-	"pkt.size start <portlist> value    - Set pkt size start address",
-	"pkt.size min <portlist> value      - Set pkt size minimum address",
-	"pkt.size max <portlist> value      - Set pkt size maximum address",
-	"pkt.size inc <portlist> value      - Set pkt size increment address",
-	"range <portlist> <state>           - Enable or Disable the given portlist for sending a range of packets",
-	"",
-	"<<PageBreak>>",
-	"       Flags: P---------------- - Promiscuous mode enabled",
-	"               E                - ICMP Echo enabled",
-	"                A               - Send ARP Request flag",
-	"                 G              - Send Gratuitous ARP flag",
-	"                  C             - TX Cleanup flag",
-	"                   p            - PCAP enabled flag",
-	"                    S           - Send Sequence packets enabled",
-	"                     R          - Send Range packets enabled",
-	"                      D         - DPI Scanning enabled (If Enabled)",
-	"                       I        - Process packets on input enabled",
-	"                        *       - Using TAP interface for this port can be [-rt*]",
-	"                         L      - Send Latency packets"
-	"                          V     - Send VLAN ID tag",
-	"                          M     - Send MPLS header",
-	"                          Q     - Send Q-in-Q tags",
-	"                           g    - Process GARP packets",
-	"                            g   - Perform GRE with IPv4 payload",
-	"                            G   - Perform GRE with Ethernet payload",
-	"                             C  - Capture received packets",
-	"                              R - Random bitfield(s) are applied",
-	"Notes: <state>       - Use enable|disable or on|off to set the state.",
-	"       <portlist>    - a list of ports (no spaces) as 2,4,6-9,12 or 3-5,8 or 5 or the word 'all'",
-	"       Color best seen on a black background for now",
-	"       To see a set of example Lua commands see the files in wr-examples/pktgen/test",
-	"",
-	NULL
-};
-
->>>>>>> 37fae434
 /**************************************************************************//**
  *
  * cmdline_pause - Pause the screen from scrolling and wait for a key.
@@ -342,10 +149,10 @@
 {
 	int i, paused;
 
-	paused = scrn_is_paused(pktgen.scrn);
+	paused = scrn_is_paused();
 
 	if (!paused)
-		scrn_pause(pktgen.scrn);
+		scrn_pause();
 	scrn_setw(1);
 	scrn_cls();
 
@@ -373,7 +180,7 @@
 leave:
 	if (!paused) {
 		scrn_setw(pktgen.last_row + 1);
-		scrn_resume(pktgen.scrn);
+		scrn_resume();
 		pktgen_redisplay(1);
 	}
 }
@@ -4722,7 +4529,6 @@
 	NULL,
 };
 
-<<<<<<< HEAD
 void
 pktgen_cmdline_start(void)
 {
@@ -4755,8 +4561,6 @@
 	cmdline_stdin_exit(pktgen.cl);
 }
 
-=======
->>>>>>> 37fae434
 /**************************************************************************//**
  *
  * pktgen_load_cmds - Load and execute a command file or Lua script file.
