/*-
 * Copyright (c) <2010-2017>, Intel Corporation
 * All rights reserved.
 *
 * Redistribution and use in source and binary forms, with or without
 * modification, are permitted provided that the following conditions
 * are met:
 *
 * - Redistributions of source code must retain the above copyright
 *   notice, this list of conditions and the following disclaimer.
 *
 * - Redistributions in binary form must reproduce the above copyright
 *   notice, this list of conditions and the following disclaimer in
 *   the documentation and/or other materials provided with the
 *   distribution.
 *
 * - Neither the name of Intel Corporation nor the names of its
 *   contributors may be used to endorse or promote products derived
 *   from this software without specific prior written permission.
 *
 * THIS SOFTWARE IS PROVIDED BY THE COPYRIGHT HOLDERS AND CONTRIBUTORS
 * "AS IS" AND ANY EXPRESS OR IMPLIED WARRANTIES, INCLUDING, BUT NOT
 * LIMITED TO, THE IMPLIED WARRANTIES OF MERCHANTABILITY AND FITNESS
 * FOR A PARTICULAR PURPOSE ARE DISCLAIMED. IN NO EVENT SHALL THE
 * COPYRIGHT OWNER OR CONTRIBUTORS BE LIABLE FOR ANY DIRECT, INDIRECT,
 * INCIDENTAL, SPECIAL, EXEMPLARY, OR CONSEQUENTIAL DAMAGES
 * (INCLUDING, BUT NOT LIMITED TO, PROCUREMENT OF SUBSTITUTE GOODS OR
 * SERVICES; LOSS OF USE, DATA, OR PROFITS; OR BUSINESS INTERRUPTION)
 * HOWEVER CAUSED AND ON ANY THEORY OF LIABILITY, WHETHER IN CONTRACT,
 * STRICT LIABILITY, OR TORT (INCLUDING NEGLIGENCE OR OTHERWISE)
 * ARISING IN ANY WAY OUT OF THE USE OF THIS SOFTWARE, EVEN IF ADVISED
 * OF THE POSSIBILITY OF SUCH DAMAGE.
 */

/* Created 2010 by Keith Wiles @ intel.com */

#include <cli_scrn.h>
#include "pktgen.h"

#include "pktgen-ipv6.h"

/**************************************************************************//**
 *
 * pktgen_ipv6_ctor - IPv6 packet header constructor routine.
 *
 * DESCRIPTION
 * Construct the IPv6 header constructor routine.
 *
 * RETURNS: N/A
 *
 * SEE ALSO:
 */

<<<<<<< HEAD
void *
pktgen_ipv6_ctor(pkt_seq_t *pkt, ipv6Hdr_t *ip)
=======
void
pktgen_ipv6_ctor(pkt_seq_t *pkt, void *hdr)
>>>>>>> 801cf9fa
{
	ipv6Hdr_t *ip = hdr;
	uint16_t tlen;

	/* IPv6 Header constructor */
	memset(ip, 0, sizeof(ipv6Hdr_t));

	ip->ver_tc_fl       = htonl(IPv6_VERSION << 28);
	tlen                = pkt->pktSize -
		(pkt->ether_hdr_size + sizeof(ipv6Hdr_t));

	ip->payload_length  = htons(tlen);
	ip->hop_limit       = 4;
	ip->next_header     = pkt->ipProto;

	rte_memcpy(&ip->daddr[8],
		   pkt->ip_dst_addr.addr.ipv6.s6_addr,
		   sizeof(struct in6_addr));
	rte_memcpy(&ip->saddr[8],
		   pkt->ip_dst_addr.addr.ipv6.s6_addr,
		   sizeof(struct in6_addr));
	return (void *)&ip[1];
}

/**************************************************************************//**
 *
 * pktgen_process_ping6 - Process a IPv6 ICMP echo request packet.
 *
 * DESCRIPTION
 * Process a IPv6 ICMP echo request packet and send response if needed.
 *
 * RETURNS: N/A
 *
 * SEE ALSO:
 */

void
pktgen_process_ping6(struct rte_mbuf *m __rte_unused,
		     uint32_t pid __rte_unused, uint32_t vlan __rte_unused)
{
#if 0	/* Broken needs to be updated to do IPv6 packets */
	port_info_t     *info = &pktgen.info[pid];
	struct ether_hdr *eth = rte_pktmbuf_mtod(m, struct ether_hdr *);
	ipv6Hdr_t       *ip = (ipv6Hdr_t *)&eth[1];

	/* Adjust for a vlan header if present */
	if (vlan)
		ip = (ipv6Hdr_t *)((char *)ip + sizeof(struct vlan_hdr));

	/* Look for a ICMP echo requests, but only if enabled. */
	if ( (rte_atomic32_read(&info->port_flags) & ICMP_ECHO_ENABLE_FLAG) &&
	     (ip->next_header == PG_IPPROTO_ICMPV6) ) {
#if !defined(RTE_ARCH_X86_64)
		icmpv4Hdr_t *icmp =
			(icmpv4Hdr_t *)((uint32_t)ip + sizeof(ipHdr_t));
#else
		icmpv4Hdr_t *icmp =
			(icmpv4Hdr_t *)((uint64_t)ip + sizeof(ipHdr_t));
#endif
		/* We do not handle IP options, which will effect the IP header size. */
		if (cksum(icmp,
			  (m->pkt.data_len - sizeof(struct ether_hdr) -
			   sizeof(ipHdr_t)),
			  0) ) {
			rte_printf_status("ICMP checksum failed\n");
			goto leave :
		}

		if (icmp->type == ICMP4_ECHO) {
			/* Toss all broadcast addresses and requests not for this port */
			if ( (ip->dst == INADDR_BROADCAST) ||
			     (ip->dst != info->ip_src_addr) ) {
				char buff[24];
				rte_printf_status("IP address %s != ",
						  inet_ntop4(buff, sizeof(buff),
							     ip->dst,
							     INADDR_BROADCAST));
				rte_printf_status("%s\n",
						  inet_ntop4(buff, sizeof(buff),
							     htonl(info->
								   ip_src_addr),
							     INADDR_BROADCAST));
				goto leave;
			}

			info->echo_pkts++;

			icmp->type  = ICMP4_ECHO_REPLY;

			/* Recompute the ICMP checksum */
			icmp->cksum = 0;
			icmp->cksum =
				cksum(icmp,
				      (m->pkt.data_len -
				       sizeof(struct ether_hdr) -
				       sizeof(ipHdr_t)), 0);

			/* Swap the IP addresses. */
			inetAddrSwap(&ip->src, &ip->dst);

			/* Bump the ident value */
			ip->ident   = htons(ntohs(ip->ident) + m->pkt.data_len);

			/* Recompute the IP checksum */
			ip->cksum   = 0;
			ip->cksum   = cksum(ip, sizeof(ipHdr_t), 0);

			/* Swap the MAC addresses */
			ethAddrSwap(&eth->d_addr, &eth->s_addr);

			pktgen_send_mbuf(m, pid, 0);

			pktgen_set_q_flags(info, 0, DO_TX_FLUSH);

			/* No need to free mbuf as it was reused */
			return;
		}
	}
leave:
#else
#endif
}<|MERGE_RESOLUTION|>--- conflicted
+++ resolved
@@ -51,13 +51,8 @@
  * SEE ALSO:
  */
 
-<<<<<<< HEAD
-void *
-pktgen_ipv6_ctor(pkt_seq_t *pkt, ipv6Hdr_t *ip)
-=======
 void
 pktgen_ipv6_ctor(pkt_seq_t *pkt, void *hdr)
->>>>>>> 801cf9fa
 {
 	ipv6Hdr_t *ip = hdr;
 	uint16_t tlen;
@@ -79,7 +74,6 @@
 	rte_memcpy(&ip->saddr[8],
 		   pkt->ip_dst_addr.addr.ipv6.s6_addr,
 		   sizeof(struct in6_addr));
-	return (void *)&ip[1];
 }
 
 /**************************************************************************//**
