--- conflicted
+++ resolved
@@ -168,11 +168,7 @@
 #endif
 
 static __inline__ void
-<<<<<<< HEAD
-getf_etheraddr(lua_State * L, const char * field, cmdline_etheraddr_t * value) {
-=======
 getf_etheraddr(lua_State *L, const char *field, cmdline_etheraddr_t *value) {
->>>>>>> ddb9e0a5
 
 	lua_getfield(L, 3, field);
 	if ( lua_isstring(L, 1) )
@@ -185,58 +181,33 @@
 	cmdline_parse_token_ipaddr_t tk;
 
 	lua_getfield(L, 3, field);
-<<<<<<< HEAD
-	if ( lua_isstring(L, -1) ) {
-		tk.ipaddr_data.flags = flags;
-		cmdline_parse_ipaddr((cmdline_parse_token_hdr_t *)&tk,
-	   		luaL_checkstring(L, -1), value, sizeof(cmdline_ipaddr_t));
-=======
 	if ( lua_isstring(L, 1) ) {
 		tk.ipaddr_data.flags = flags;
 		cmdline_parse_ipaddr((cmdline_parse_token_hdr_t *)&tk,
 	                     luaL_checkstring(L, -1), value, sizeof(cmdline_ipaddr_t));
->>>>>>> ddb9e0a5
 	}
 	lua_pop(L, 1);
 }
 
 static __inline__ uint32_t
-<<<<<<< HEAD
-getf_integer(lua_State * L, const char * field) {
-	uint32_t	value = 0;
-
-	lua_getfield(L, 3, field);
-	if ( lua_isinteger(L, -1) )
-		value 	= luaL_checkinteger(L, -1);
-=======
 getf_integer(lua_State *L, const char *field) {
 	uint32_t value = 0;
 
 	lua_getfield(L, 3, field);
 	if ( lua_isinteger(L, 1) )
 		value   = luaL_checkinteger(L, -1);
->>>>>>> ddb9e0a5
 	lua_pop(L, 1);
 
 	return value;
 }
 
 static __inline__ char *
-<<<<<<< HEAD
-getf_string(lua_State * L, const char * field) {
-	char	  * value = NULL;
-
-	lua_getfield(L, 3, field);
-	if ( lua_isstring(L, -1) )
-		value 	= (char *)luaL_checkstring(L, -1);
-=======
 getf_string(lua_State *L, const char *field) {
 	char      *value = NULL;
 
 	lua_getfield(L, 3, field);
 	if ( lua_isstring(L, 1) )
 		value   = (char *)luaL_checkstring(L, -1);
->>>>>>> ddb9e0a5
 	lua_pop(L, 1);
 
 	return value;
@@ -320,20 +291,12 @@
 * SEE ALSO:
 */
 
-<<<<<<< HEAD
- static int set_seq(lua_State * L, uint32_t seqnum)
- {
-	cmdline_portlist_t	portlist;
-	uint32_t	pktsize, sport, dport, gtpu_teid;
-	uint16_t	vlanid;
-=======
 static int
 set_seq(lua_State *L, uint32_t seqnum)
 {
 	cmdline_portlist_t portlist;
 	uint32_t pktsize, sport, dport, gtpu_teid;
 	uint16_t vlanid;
->>>>>>> ddb9e0a5
 	cmdline_etheraddr_t daddr;
 	cmdline_etheraddr_t saddr;
 	cmdline_ipaddr_t ip_daddr;
@@ -342,52 +305,6 @@
 	char *proto, *ip;
 
 	parse_portlist(luaL_checkstring(L, 2), &portlist);
-<<<<<<< HEAD
- 	cmdline_parse_etheraddr(NULL, luaL_checkstring(L, 3), &daddr, sizeof(daddr));
- 	cmdline_parse_etheraddr(NULL, luaL_checkstring(L, 4), &saddr, sizeof(saddr));
- 	tkd.ipaddr_data.flags = CMDLINE_IPADDR_V4;
- 	cmdline_parse_ipaddr((cmdline_parse_token_hdr_t *)&tkd,
- 	    luaL_checkstring(L, 5), &ip_daddr, sizeof(cmdline_ipaddr_t));
- 	tks.ipaddr_data.flags = CMDLINE_IPADDR_NETWORK | CMDLINE_IPADDR_V4;
- 	cmdline_parse_ipaddr((cmdline_parse_token_hdr_t *)&tks,
- 	    luaL_checkstring(L, 6), &ip_saddr, sizeof(cmdline_ipaddr_t));
- 	sport 	= luaL_checkinteger(L, 7);
- 	dport 	= luaL_checkinteger(L, 8);
- 	proto	= (char *)luaL_checkstring(L, 9);
- 	ip		= (char *)luaL_checkstring(L, 10);
- 	vlanid	= luaL_checkinteger(L, 11);
- 	pktsize = luaL_checkinteger(L, 12);
-	if ( lua_gettop(L) == 13 )
- 		gtpu_teid = luaL_checkinteger(L, 13);
-	else
-		gtpu_teid = 0;
-
- 	if ( (proto[0] == 'i') && (ip[3] == '6') ) {
- 		lua_putstring(L, "Must use IPv4 with ICMP type packets\n");
- 		return -1;
- 	}
-
- 	foreach_port(portlist.map,
- 		pktgen_set_seq(info, seqnum, &daddr, &saddr, &ip_daddr, &ip_saddr,
- 				sport, dport, ip[3], proto[0], vlanid, pktsize, gtpu_teid) );
-
- 	pktgen_update_display();
-
- 	return 0;
- }
-
- /**************************************************************************//**
- *
- * pktgen_seq - Set the sequence data for a given port.
- *
- * DESCRIPTION
- * Set the sequence data for a given port and sequence number.
- *
- * RETURNS: N/A
- *
- * SEE ALSO:
- */
-=======
 	cmdline_parse_etheraddr(NULL, luaL_checkstring(L, 3), &daddr, sizeof(daddr));
 	cmdline_parse_etheraddr(NULL, luaL_checkstring(L, 4), &saddr, sizeof(saddr));
 	tkd.ipaddr_data.flags = CMDLINE_IPADDR_V4;
@@ -415,7 +332,6 @@
 	foreach_port(portlist.map,
 	             pktgen_set_seq(info, seqnum, &daddr, &saddr, &ip_daddr, &ip_saddr,
 	                            sport, dport, ip[3], proto[0], vlanid, pktsize, gtpu_teid) );
->>>>>>> ddb9e0a5
 
 	pktgen_update_display();
 
@@ -466,15 +382,9 @@
 static int
 set_seqTable(lua_State *L, uint32_t seqnum)
 {
-<<<<<<< HEAD
-	cmdline_portlist_t	portlist;
-	uint32_t	pktSize, sport, dport, gtpu_teid;
-	uint16_t	vlanid;
-=======
 	cmdline_portlist_t portlist;
 	uint32_t pktSize, sport, dport, gtpu_teid;
 	uint16_t vlanid;
->>>>>>> ddb9e0a5
 	cmdline_etheraddr_t daddr;
 	cmdline_etheraddr_t saddr;
 	cmdline_ipaddr_t ip_daddr;
@@ -501,26 +411,14 @@
         gtpu_teid   = 0;
     lua_pop(L, 1);
 
-	lua_getfield(L, 3, "gtpu_teid");
-	if ( lua_isinteger(L, -1) )
-		gtpu_teid 	= luaL_checkinteger(L, -1);
-	else
-		gtpu_teid   = 0;
-	lua_pop(L, 1);
-
 	if ( (ipProto[0] == 'i') && (ethType[3] == '6') ) {
 		lua_putstring(L, "Must use IPv4 with ICMP type packets\n");
 		return -1;
 	}
 
 	foreach_port(portlist.map,
-<<<<<<< HEAD
-		pktgen_set_seq(info, seqnum, &daddr, &saddr, &ip_daddr, &ip_saddr,
-				sport, dport, ethType[3], ipProto[0], vlanid, pktSize, gtpu_teid) );
-=======
 	             pktgen_set_seq(info, seqnum, &daddr, &saddr, &ip_daddr, &ip_saddr,
 	                            sport, dport, ethType[3], ipProto[0], vlanid, pktSize, gtpu_teid) );
->>>>>>> ddb9e0a5
 
 	pktgen_update_display();
 
@@ -2989,85 +2887,6 @@
 	{"ping6",         pktgen_send_ping6},	/* Send a Ping IPv6 packet (ICMP echo) */
 #endif
 
-<<<<<<< HEAD
-  {"pcap",			pktgen_pcap},			// Load a PCAP file
-  {"icmp_echo", 	pktgen_icmp},			// Enable/disable ICMP echo support
-  {"send_arp",  	pktgen_sendARP},		// Send a ARP request or GRATUITOUS_ARP
-
-  // Setup sequence packets
-  {"seq",     		pktgen_seq},			// Set the sequence data for a port
-  {"seqTable", 		pktgen_seqTable},		// Set the sequence data for a port using tables
-
-  {"screen",		pktgen_scrn},			// Turn off and on the screen updates
-  {"prime",			pktgen_prime},			// Send a small number of packets to prime the routes
-  {"delay",			pktgen_delay},			// Delay a given number of milliseconds
-  {"pause",			pktgen_pause},			// Delay for a given number of milliseconds and display message
-  {"sleep",			pktgen_sleep},			// Delay a given number of seconds
-  {"load",			pktgen_load},			// load and run a command file or Lua file.
-  {"save",			pktgen_config_save},	// Save the configuration of Pktgen to a file.
-  {"clear",			pktgen_clear},			// Clear stats for the given ports
-  {"clr",			pktgen_clear_all},		// Clear all stats on all ports
-  {"cls",			pktgen_cls_screen},		// Redraw the screen
-  {"update",		pktgen_update_screen},	// Update the screen information
-  {"reset",			pktgen_reset_config},	// Reset the configuration to all ports
-  {"port_restart",	pktgen_restart},		// Reset ports
-  {"portCount",		pktgen_portCount},		// Used port count value
-  {"totalPorts",    pktgen_totalPorts},     // Total ports seen by DPDK
-
-  {"vlan",			pktgen_vlan},			// Enable or disable VLAN header
-  {"vlanid",		pktgen_vlanid},			// Set the vlan ID for a given portlist
-
-  {"mpls",			pktgen_mpls},			// Enable or disable MPLS header
-  {"qinq",			pktgen_qinq},			// Enable or disable Q-in-Q header
-  {"gre",           pktgen_gre},			// Enable or disable GRE with IPv4 payload
-  {"gre_eth",		pktgen_gre_eth},		// Enable or disable GRE with Ethernet payload
-
-  // Range commands
-  {"dst_mac",		pktgen_dst_mac},		// Set the destination MAC address for a port
-  {"src_mac",		pktgen_src_mac},		// Set the src MAC address for a port
-  {"src_ip",		pktgen_src_ip},			// Set the source IP address and netmask value
-  {"dst_ip",		pktgen_dst_ip},			// Set the destination IP address
-  {"src_port",		pktgen_src_port},		// Set the IP source port number
-  {"dst_port",		pktgen_dst_port},		// Set the IP destination port number
-  {"vlan_id",		pktgen_vlan_id},		// Set the vlan id value
-  {"mpls_entry",	pktgen_mpls_entry},		// Set the MPLS entry value
-  {"qinqids",		pktgen_qinqids},		// Set the Q-in-Q ID values
-  {"gre_key",		pktgen_gre_key},		// Set the GRE key
-  {"pkt_size",		pktgen_pkt_size},		// the packet size for a range port
-  {"range",			pktgen_range},			// Enable or disable sending range data on a port.
-
-  {"ports_per_page",pktgen_ports_per_page},	// Set the number of ports per page
-  {"page",			pktgen_page},			// Select a page to display, seq, range, pcap and a number from 0-N
-  {"port",			pktgen_port},			// select a different port number used for sequence and range pages.
-  {"process",		pktgen_process},		// Enable or disable input packet processing on a port
-  {"garp",			pktgen_garp},			// Enable or disable GARP packet processing on a port
-  {"blink",			pktgen_blink},			// Blink an led on a port
-  {"help",			pktgen_help},			// Return the help text
-  {"Lua.help",		pktgen_lua_help},		// Lua command help text
-  
-  {"isSending",		pktgen_isSending},		// Test to see if a port is sending packets
-  {"linkState",		pktgen_linkState},		// Return the current link state of a port
-  
-  {"portSizes",		pktgen_portSizes},		// Return the stats on the size of packet for a port.
-  {"pktStats",		pktgen_pktStats},		// return the current packet stats on a port
-  {"portStats", 	pktgen_portStats},		// return the current port stats
-
-  {"compile",		pktgen_compile},		// Convert a structure into a frame to be sent
-  {"decompile",		pktgen_decompile},		// decompile a frame into Ethernet, IP, TCP, UDP or other protocols
-  {"sendPkt",		pktgen_sendPkt},		// Not working.
-  {"recvPkt",		pktgen_recvPkt},		// Not working.
-
-  {"run",			pktgen_run},			// Load a Lua string or command file and execute it.
-  {"continue",		pktgen_continue},		// Display a message and wait for keyboard key and return
-  {"input",			pktgen_input},			// Wait for a keyboard input line and return line.
-
-  {"pattern",       pktgen_pattern},        // Set pattern type
-  {"userPattern",   pktgen_user_pattern},   // Set the user pattern string
-  {"latency",       pktgen_latency},        // Enable or disable latency testing
-  {"gtpu_teid",     pktgen_gtpu_teid},      // set GTP-U TEID.
-
-  {NULL, NULL}
-=======
 	{"pcap",          pktgen_pcap},		/* Load a PCAP file */
 	{"icmp_echo",     pktgen_icmp},		/* Enable/disable ICMP echo support */
 	{"send_arp",      pktgen_sendARP},	/* Send a ARP request or GRATUITOUS_ARP */
@@ -3145,7 +2964,6 @@
 	{"gtpu_teid",     pktgen_gtpu_teid}, /* set GTP-U TEID. */
 
 	{NULL, NULL}
->>>>>>> ddb9e0a5
 };
 
 /* }====================================================== */
