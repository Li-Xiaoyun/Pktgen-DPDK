/*-
 * Copyright (c) <2010>, Intel Corporation
 * All rights reserved.
 *
 * Redistribution and use in source and binary forms, with or without
 * modification, are permitted provided that the following conditions
 * are met:
 *
 * - Redistributions of source code must retain the above copyright
 *   notice, this list of conditions and the following disclaimer.
 *
 * - Redistributions in binary form must reproduce the above copyright
 *   notice, this list of conditions and the following disclaimer in
 *   the documentation and/or other materials provided with the
 *   distribution.
 *
 * - Neither the name of Intel Corporation nor the names of its
 *   contributors may be used to endorse or promote products derived
 *   from this software without specific prior written permission.
 *
 * THIS SOFTWARE IS PROVIDED BY THE COPYRIGHT HOLDERS AND CONTRIBUTORS
 * "AS IS" AND ANY EXPRESS OR IMPLIED WARRANTIES, INCLUDING, BUT NOT
 * LIMITED TO, THE IMPLIED WARRANTIES OF MERCHANTABILITY AND FITNESS
 * FOR A PARTICULAR PURPOSE ARE DISCLAIMED. IN NO EVENT SHALL THE
 * COPYRIGHT OWNER OR CONTRIBUTORS BE LIABLE FOR ANY DIRECT, INDIRECT,
 * INCIDENTAL, SPECIAL, EXEMPLARY, OR CONSEQUENTIAL DAMAGES
 * (INCLUDING, BUT NOT LIMITED TO, PROCUREMENT OF SUBSTITUTE GOODS OR
 * SERVICES; LOSS OF USE, DATA, OR PROFITS; OR BUSINESS INTERRUPTION)
 * HOWEVER CAUSED AND ON ANY THEORY OF LIABILITY, WHETHER IN CONTRACT,
 * STRICT LIABILITY, OR TORT (INCLUDING NEGLIGENCE OR OTHERWISE)
 * ARISING IN ANY WAY OUT OF THE USE OF THIS SOFTWARE, EVEN IF ADVISED
 * OF THE POSSIBILITY OF SUCH DAMAGE.
 */

/**
 * Copyright (c) <2010-2014>, Wind River Systems, Inc. All rights reserved.
 *
 * Redistribution and use in source and binary forms, with or without
 * modification, are permitted provided that the following conditions are met:
 *
 * 1) Redistributions of source code must retain the above copyright notice,
 * this list of conditions and the following disclaimer.
 *
 * 2) Redistributions in binary form must reproduce the above copyright notice,
 * this list of conditions and the following disclaimer in the documentation
 * and/or other materials provided with the distribution.
 *
 * 3) Neither the name of Wind River Systems nor the names of its contributors
 * may be used to endorse or promote products derived from this software without
 * specific prior written permission.
 *
 * 4) The screens displayed by the application must contain the copyright notice
 * as defined above and can not be removed without specific prior written
 * permission.
 *
 * THIS SOFTWARE IS PROVIDED BY THE COPYRIGHT HOLDERS AND CONTRIBUTORS "AS IS"
 *  AND ANY EXPRESS OR IMPLIED WARRANTIES, INCLUDING, BUT NOT LIMITED TO, THE
 * IMPLIED WARRANTIES OF MERCHANTABILITY AND FITNESS FOR A PARTICULAR PURPOSE
 * ARE DISCLAIMED. IN NO EVENT SHALL THE COPYRIGHT HOLDER OR CONTRIBUTORS BE
 * LIABLE FOR ANY DIRECT, INDIRECT, INCIDENTAL, SPECIAL, EXEMPLARY, OR CONSEQUENTIAL
 * DAMAGES (INCLUDING, BUT NOT LIMITED TO, PROCUREMENT OF SUBSTITUTE GOODS OR
 * SERVICES; LOSS OF USE, DATA, OR PROFITS; OR BUSINESS INTERRUPTION) HOWEVER
 * CAUSED AND ON ANY THEORY OF LIABILITY, WHETHER IN CONTRACT, STRICT LIABILITY,
 * OR TORT (INCLUDING NEGLIGENCE OR OTHERWISE) ARISING IN ANY WAY OUT OF THE
 * USE OF THIS SOFTWARE, EVEN IF ADVISED OF THE POSSIBILITY OF SUCH DAMAGE.
 */
/* Created 2010 by Keith Wiles @ intel.com */

#ifndef _PKTGEN_H_
#define _PKTGEN_H_

#include <stdio.h>
#include <stdlib.h>
#include <stdint.h>
#include <inttypes.h>
#include <sys/types.h>
#include <unistd.h>
#include <string.h>
#include <sys/queue.h>
#include <netinet/in.h>
#include <net/if.h>
#include <fcntl.h>
#include <setjmp.h>
#include <stdarg.h>
#include <ctype.h>
#include <errno.h>
#include <getopt.h>
#include <termios.h>
#include <sys/ioctl.h>
#include <libgen.h>
#include <linux/if_tun.h>
#include <arpa/inet.h>
#include <netdb.h>
#include <poll.h>
#include <assert.h>
#include <time.h>

#include <rte_version.h>
#include <rte_config.h>

#include <rte_errno.h>
#include <rte_log.h>
#include <rte_tailq.h>
#include <rte_common.h>
#include <rte_memory.h>
#include <rte_memcpy.h>
#include <rte_memzone.h>
#include <rte_malloc.h>
#include <rte_eal.h>
#include <rte_per_lcore.h>
#include <rte_launch.h>
#include <rte_atomic.h>
#include <rte_cycles.h>
#include <rte_prefetch.h>
#include <rte_lcore.h>
#include <rte_per_lcore.h>
#include <rte_branch_prediction.h>
#include <rte_pci.h>
#include <rte_random.h>
#include <rte_timer.h>
#include <rte_ether.h>
#include <rte_ethdev.h>
#include <rte_ring.h>
#include <rte_mempool.h>
#include <rte_mbuf.h>
#include <rte_ip.h>

#include <cmdline_rdline.h>
#include <cmdline_parse.h>
#include <cmdline_socket.h>
#include <cmdline_parse_string.h>
#include <cmdline_parse_num.h>
#include <cmdline_parse_ipaddr.h>
#include <cmdline_parse_etheraddr.h>
#include <cmdline_parse_portlist.h>
#include <cmdline.h>

#include <wr_scrn.h>

#include <wr_copyright_info.h>
#include <wr_l2p.h>
#include <wr_port_config.h>
#include <wr_core_info.h>

#include <wr_pcap.h>
#include <wr_inet.h>
#include <wr_cksum.h>

#include <wr_cycles.h>
#include <wr_mbuf.h>
#include <wr_coremap.h>
#include <wr_lscpu.h>
#include <wr_utils.h>

#include "pktgen-port-cfg.h"
#include "pktgen-capture.h"
#include "pktgen-log.h"

#include "pktgen-seq.h"

<<<<<<< HEAD
#define PKTGEN_VERSION          "3.0.03"
=======
#define PKTGEN_VERSION          "3.0.04"
>>>>>>> 1b074188
#define PKTGEN_APP_NAME         "Pktgen"
#define PKTGEN_CREATED_BY       "Keith Wiles"

#define MAX_MATRIX_ENTRIES      128
#define MAX_STRING              256
#define Million                 (uint64_t)(1000000ULL)

#define iBitsTotal(_x) \
	(uint64_t)(((_x.ipackets * (INTER_FRAME_GAP + PKT_PREAMBLE_SIZE + FCS_SIZE)) + _x.ibytes) * 8)
#define oBitsTotal(_x) \
	(uint64_t)(((_x.opackets * (INTER_FRAME_GAP + PKT_PREAMBLE_SIZE + FCS_SIZE)) + _x.obytes) * 8)

#define _do(_exp)       do { _exp; } while ((0))

#define forall_ports(_action)                                   \
	do {                                                    \
		uint32_t pid;                                   \
		for (pid = 0; pid < pktgen.nb_ports; pid++) {   \
			port_info_t   *info;                    \
			info = &pktgen.info[pid];               \
			if (info->seq_pkt == NULL)              \
				continue;                       \
			_action;                                \
		}                                               \
	} while ((0))

#define foreach_port(_portlist, _action)                                \
	do {                                                            \
		uint32_t    *_pl = (uint32_t *)&_portlist;              \
		uint32_t pid, idx, bit;                                 \
		for (pid = 0; pid < pktgen.nb_ports; pid++) {           \
			port_info_t   *info;                            \
			idx = (pid / (sizeof(uint32_t) * 8));           \
			bit = (pid - (idx * (sizeof(uint32_t) * 8)));   \
			if ( (_pl[idx] & (1 << bit)) == 0)              \
				continue;                               \
			info = &pktgen.info[pid];                       \
			if (info->seq_pkt == NULL)                      \
				continue;                               \
			_action;                                        \
		}                                                       \
	} while ((0))

/**
 * Free a list of packet mbufs back into its original mempool.
 *
 * Free a list of mbufs by calling rte_pktmbuf_free() in a loop as a
 * wrapper function.
 *
 * @param m_list
 *   An array of rte_mbuf pointers to be freed.
 * @param npkts
 *   Number of packets to free in m_list.
 */
static inline void __attribute__((always_inline))
rte_pktmbuf_free_bulk(struct rte_mbuf *m_list[], int16_t npkts)
{
	while (npkts--)
		rte_pktmbuf_free(*m_list++);
}

typedef enum { PACKET_CONSUMED = 0, UNKNOWN_PACKET = 0xEEEE,
	       DROP_PACKET = 0xFFFE, FREE_PACKET = 0xFFFF } pktType_e;

enum {
	MAX_SCRN_ROWS           = 44,
	MAX_SCRN_COLS           = 132,

	COLUMN_WIDTH_0          = 18,
	COLUMN_WIDTH_1          = 20,
	COLUMN_WIDTH_3          = 24,

	/* Row locations for start of data */
	PORT_STATE_ROWS         = 1,
	LINK_STATE_ROWS         = 4,
	PKT_SIZE_ROWS           = 9,
	PKT_TOTALS_ROWS         = 7,
	IP_ADDR_ROWS            = 12,

	PORT_STATE_ROW          = 2,
	LINK_STATE_ROW          = (PORT_STATE_ROW + PORT_STATE_ROWS),
	PKT_SIZE_ROW            = (LINK_STATE_ROW + LINK_STATE_ROWS),
	PKT_TOTALS_ROW          = (PKT_SIZE_ROW + PKT_SIZE_ROWS),
	IP_ADDR_ROW             = (PKT_TOTALS_ROW + PKT_TOTALS_ROWS),

	DEFAULT_NETMASK         = 0xFFFFFF00,
	DEFAULT_IP_ADDR         = (192 << 24) | (168 << 16),
	DEFAULT_TX_COUNT        = 0,	/* Forever */
	DEFAULT_TX_RATE         = 100,
	DEFAULT_PRIME_COUNT     = 1,
	DEFAULT_SRC_PORT        = 1234,
	DEFAULT_DST_PORT        = 5678,
	DEFAULT_PKT_NUMBER      = 0x012345678,
	DEFAULT_ACK_NUMBER      = 0x012345690,
	DEFAULT_WND_SIZE        = 8192,
	MIN_VLAN_ID             = 1,
	MAX_VLAN_ID             = 4095,
	DEFAULT_VLAN_ID         = MIN_VLAN_ID,
	MAX_ETHER_TYPE_SIZE     = 0x600,
	OVERHEAD_FUDGE_VALUE    = 50,

	DEFAULT_PORTS_PER_PAGE  = 4,
	VLAN_TAG_SIZE           = 4,
	MAX_PRIME_COUNT         = 4,

	NUM_SEQ_PKTS            = 16,	/* Number of buffers to support in sequence */
	NUM_EXTRA_TX_PKTS       = 8,	/* Number of extra TX packets */

	FIRST_SEQ_PKT           = 0,
	SINGLE_PKT              = (FIRST_SEQ_PKT + NUM_SEQ_PKTS),	/* 16 */
	PING_PKT                = (SINGLE_PKT + 1),			/* 17 */
	RANGE_PKT               = (PING_PKT + 1),			/* 18 */
	EXTRA_TX_PKT            = (RANGE_PKT + 1),			/* 19 */
	NUM_TOTAL_PKTS          = (EXTRA_TX_PKT + NUM_EXTRA_TX_PKTS),

	INTER_FRAME_GAP         = 12,	/**< in bytes */
	PKT_PREAMBLE_SIZE       = 8,	/**< in bytes */
	FCS_SIZE                = 4,	/**< in bytes */
	MIN_PKT_SIZE            = (ETHER_MIN_LEN - FCS_SIZE),
	MAX_PKT_SIZE            = (ETHER_MAX_LEN - FCS_SIZE),

	MAX_RX_QUEUES           = 16,	/**< RX Queues per port */
	MAX_TX_QUEUES           = 16,	/**< TX Queues per port */

	PCAP_PAGE_SIZE          = 25,	/**< Size of the PCAP display page */

	SOCKET0                 = 0	/**< Socket ID value for allocation */
};

typedef struct rte_mbuf rte_mbuf_t;

typedef union {
	struct ether_addr addr;
	uint64_t u64;
} ethaddr_t;

#define MAX_PORT_DESC_SIZE  132

/* Ethernet addresses of ports */
typedef struct pktgen_s {
	struct cmdline *cl;	/**< Command Line information pointer */
	char *cmd_filename;	/**< Command file path and name */
	void *L;		/**< Lua State pointer */
	char *hostname;		/**< GUI hostname */
	wr_scrn_t *scrn;	/**< Screen structure pointer */

	int32_t socket_port;	/**< GUI port number */
	uint32_t blinklist;		/**< Port list for blinking the led */
	uint32_t flags;			/**< Flag values */
	uint16_t ident;			/**< IPv4 ident value */
	uint16_t last_row;		/**< last static row of the screen */
	uint16_t nb_ports;		/**< Number of ports in the system */
	uint8_t starting_port;		/**< Starting port to display */
	uint8_t ending_port;		/**< Ending port to display */
	uint8_t nb_ports_per_page;	/**< Number of ports to display per page */

	uint16_t nb_rxd;	/**< Number of receive descriptors */
	uint16_t nb_txd;	/**< Number of transmit descriptors */
	uint16_t portNum;	/**< Current Port number */
	uint16_t port_cnt;	/**< Number of ports used in total */
	uint64_t hz;		/**< Number of events per seconds */

	int (*callout)(void *callout_arg);
	void *callout_arg;

	struct rte_pci_addr blacklist[RTE_MAX_ETHPORTS];
	struct rte_pci_addr portlist[RTE_MAX_ETHPORTS];
	uint8_t *portdesc[RTE_MAX_ETHPORTS];
	uint32_t portdesc_cnt;
	uint32_t blacklist_cnt;

	/* port to lcore mapping */
	l2p_t *l2p;

	port_info_t info[RTE_MAX_ETHPORTS];	/**< Port information */
	lc_info_t core_info[RTE_MAX_LCORE];
	uint16_t core_cnt;
	uint16_t pad0;
	lscpu_t *lscpu;
	char *uname;
	eth_stats_t cumm_rate_totals;	/**< port rates total values */
    uint64_t    max_total_ipackets; /**< Total Max seen input packet rate */
    uint64_t    max_total_opackets; /**< Total Max seen output packet rate */

	pthread_t thread;	/**< Thread structure for Lua server */

	uint64_t counter;	/**< A debug counter */
	uint64_t mem_used;	/**< Display memory used counters per ports */
	uint64_t total_mem_used;/**< Display memory used for all ports */
	int32_t argc;		/**< Number of arguments */
	char *argv[64];		/**< Argument list */

	capture_t capture[RTE_MAX_NUMA_NODES];	/**< Packet capture, 1 struct per socket */
	uint8_t is_gui_running;
} pktgen_t;

enum {						/* Queue flags */
	CLEAR_FAST_ALLOC_FLAG   = 0x00000001,	/**< Clear the TX fast alloc flag */
	DO_TX_FLUSH             = 0x00000002	/**< Do a TX Flush by sending all of the pkts in the queue */
};

enum {						/* Pktgen flags bits */
	PRINT_LABELS_FLAG       = (1 << 0),	/**< Print constant labels on stats display */
	MAC_FROM_ARP_FLAG       = (1 << 1),	/**< Configure the SRC MAC from a ARP request */
	PROMISCUOUS_ON_FLAG     = (1 << 2),	/**< Enable promiscuous mode */
	NUMA_SUPPORT_FLAG       = (1 << 3),	/**< Enable NUMA support */
	IS_SERVER_FLAG          = (1 << 4),	/**< Pktgen is a Server */
	ENABLE_GUI_FLAG         = (1 << 5),	/**< GUI support is enabled */
	LUA_SHELL_FLAG          = (1 << 6),	/**< Enable Lua Shell */
	TX_DEBUG_FLAG           = (1 << 7),	/**< TX Debug output */
	Not_USED                = (1 << 8),	/**< Not Used */
	FAKE_PORTS_FLAG         = (1 << 9),	/**< Fake ports enabled */
	BLINK_PORTS_FLAG        = (1 << 10),	/**< Blink the port leds */
	ENABLE_THEME_FLAG       = (1 << 11),	/**< Enable theme or color support */

	CONFIG_PAGE_FLAG        = (1 << 16),	/**< Display the configure page */
	SEQUENCE_PAGE_FLAG      = (1 << 17),	/**< Display the Packet sequence page */
	RANGE_PAGE_FLAG         = (1 << 18),	/**< Display the range page */
	PCAP_PAGE_FLAG          = (1 << 19),	/**< Display the PCAP page */
	CPU_PAGE_FLAG           = (1 << 20),	/**< Display the PCAP page */
	RND_BITFIELD_PAGE_FLAG  = (1 << 21),	/**< Display the random bitfield page */
	LOG_PAGE_FLAG           = (1 << 22)	/**< Display the message log page */
};

#define PAGE_MASK_BITS  (CONFIG_PAGE_FLAG | SEQUENCE_PAGE_FLAG | \
	                     RANGE_PAGE_FLAG | \
	                     PCAP_PAGE_FLAG | CPU_PAGE_FLAG | \
	                     RND_BITFIELD_PAGE_FLAG | \
	                     LOG_PAGE_FLAG)

struct cmdline_etheraddr {
	uint8_t mac[6];
};
typedef struct cmdline_etheraddr cmdline_etheraddr_t;

extern pktgen_t pktgen;

extern void pktgen_page_display(struct rte_timer *tim, void *arg);

extern void pktgen_packet_ctor(port_info_t *info, int32_t seq_idx,
                               int32_t type);
extern void pktgen_packet_rate(port_info_t *info);

extern void pktgen_send_mbuf(struct rte_mbuf *m, uint8_t pid, uint16_t qid);

extern pkt_seq_t *pktgen_find_matching_ipsrc(port_info_t *info, uint32_t addr);
extern pkt_seq_t *pktgen_find_matching_ipdst(port_info_t *info, uint32_t addr);

extern int pktgen_launch_one_lcore(void *arg);
extern uint64_t pktgen_wire_size(port_info_t *info);

extern void rte_timer_setup(void);

static __inline__ void
pktgen_set_port_flags(port_info_t *info, uint32_t flags) {
	uint32_t val;

	do
		val = rte_atomic32_read(&info->port_flags);
	while (rte_atomic32_cmpset((volatile uint32_t *)&info->port_flags.cnt,
	                           val, (val | flags)) == 0);
}

static __inline__ void
pktgen_clr_port_flags(port_info_t *info, uint32_t flags) {
	uint32_t val;

	do
		val = rte_atomic32_read(&info->port_flags);
	while (rte_atomic32_cmpset((volatile uint32_t *)&info->port_flags.cnt,
	                           val, (val & ~flags)) == 0);
}

static __inline__ void
pktgen_set_q_flags(port_info_t *info, uint8_t q, uint32_t flags) {
	uint32_t val;

	do
		val = rte_atomic32_read(&info->q[q].flags);
	while (rte_atomic32_cmpset((volatile uint32_t *)&info->q[q].flags.cnt,
	                           val, (val | flags)) == 0);
}

static __inline__ void
pktgen_clr_q_flags(port_info_t *info, uint8_t q, uint32_t flags) {
	uint32_t val;

	do
		val = rte_atomic32_read(&info->q[q].flags);
	while (rte_atomic32_cmpset((volatile uint32_t *)&info->q[q].flags.cnt,
	                           val, (val & ~flags)) == 0);
}

/**
 * Function returning string of version number: "- Version:x.y.x (DPDK-x.y.z)"
 * @return
 *     string
 */
static inline const char *
pktgen_version(void) {
	static char pkt_version[128];

	snprintf(pkt_version, sizeof(pkt_version),
	         "Ver: %s (%s)", PKTGEN_VERSION, rte_version());
	return pkt_version;
}

static __inline__ char *
strdupf(char *str, const char *new) {
	if (str)
		free(str);
	return (new == NULL) ? NULL : strdup(new);
}

/**************************************************************************//**
 *
 * do_command - Internal function to execute a shell command and grab the output.
 *
 * DESCRIPTION
 * Internal function to execute a shell command and grab the output from the
 * command.
 *
 * RETURNS: Nubmer of lines read.
 *
 * SEE ALSO:
 */

static __inline__ int
do_command(const char *cmd, int (*display)(char *, int)) {
	FILE      *f;
	int i;
	char *line = NULL;
	size_t line_size = 0;

	f = popen(cmd, "r");
	if (f == NULL) {
		pktgen_log_error("Unable to run '%s' command", cmd);
		return -1;
	}

	i = 0;
	while (getline(&line, &line_size, f) > 0)
		i = display(line, i);

	if (f)
		fclose(f);
	if (line)
		free(line);

	return i;
}

#ifndef MEMPOOL_F_DMA
#define MEMPOOL_F_DMA       0
#endif

#endif /* _PKTGEN_H_ */<|MERGE_RESOLUTION|>--- conflicted
+++ resolved
@@ -158,11 +158,7 @@
 
 #include "pktgen-seq.h"
 
-<<<<<<< HEAD
-#define PKTGEN_VERSION          "3.0.03"
-=======
 #define PKTGEN_VERSION          "3.0.04"
->>>>>>> 1b074188
 #define PKTGEN_APP_NAME         "Pktgen"
 #define PKTGEN_CREATED_BY       "Keith Wiles"
 
