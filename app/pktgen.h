--- conflicted
+++ resolved
@@ -122,11 +122,7 @@
 extern "C" {
 #endif
 
-<<<<<<< HEAD
-#define PKTGEN_VERSION          "3.3.7"
-=======
 #define PKTGEN_VERSION          "3.3.8"
->>>>>>> 5b1ff48f
 #define PKTGEN_APP_NAME         "Pktgen"
 #define PKTGEN_CREATED_BY       "Keith Wiles"
 
