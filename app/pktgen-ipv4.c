--- conflicted
+++ resolved
@@ -53,11 +53,7 @@
  * SEE ALSO:
  */
 
-<<<<<<< HEAD
-void *
-=======
 void
->>>>>>> 801cf9fa
 pktgen_ipv4_ctor(pkt_seq_t *pkt, void *hdr)
 {
 	ipHdr_t *ip = hdr;
@@ -82,8 +78,6 @@
 	ip->src             = htonl(pkt->ip_src_addr.addr.ipv4.s_addr);
 	ip->dst             = htonl(pkt->ip_dst_addr.addr.ipv4.s_addr);
 	ip->cksum           = cksum(ip, sizeof(ipHdr_t), 0);
-
-	return (void *)&ip[1];
 }
 
 /**************************************************************************//**
