/*-
 * Copyright (c) <2017>, Intel Corporation
 * All rights reserved.
 *
 * Redistribution and use in source and binary forms, with or without
 * modification, are permitted provided that the following conditions
 * are met:
 *
 * - Redistributions of source code must retain the above copyright
 *   notice, this list of conditions and the following disclaimer.
 *
 * - Redistributions in binary form must reproduce the above copyright
 *   notice, this list of conditions and the following disclaimer in
 *   the documentation and/or other materials provided with the
 *   distribution.
 *
 * - Neither the name of Intel Corporation nor the names of its
 *   contributors may be used to endorse or promote products derived
 *   from this software without specific prior written permission.
 *
 * THIS SOFTWARE IS PROVIDED BY THE COPYRIGHT HOLDERS AND CONTRIBUTORS
 * "AS IS" AND ANY EXPRESS OR IMPLIED WARRANTIES, INCLUDING, BUT NOT
 * LIMITED TO, THE IMPLIED WARRANTIES OF MERCHANTABILITY AND FITNESS
 * FOR A PARTICULAR PURPOSE ARE DISCLAIMED. IN NO EVENT SHALL THE
 * COPYRIGHT OWNER OR CONTRIBUTORS BE LIABLE FOR ANY DIRECT, INDIRECT,
 * INCIDENTAL, SPECIAL, EXEMPLARY, OR CONSEQUENTIAL DAMAGES
 * (INCLUDING, BUT NOT LIMITED TO, PROCUREMENT OF SUBSTITUTE GOODS OR
 * SERVICES; LOSS OF USE, DATA, OR PROFITS; OR BUSINESS INTERRUPTION)
 * HOWEVER CAUSED AND ON ANY THEORY OF LIABILITY, WHETHER IN CONTRACT,
 * STRICT LIABILITY, OR TORT (INCLUDING NEGLIGENCE OR OTHERWISE)
 * ARISING IN ANY WAY OUT OF THE USE OF THIS SOFTWARE, EVEN IF ADVISED
 * OF THE POSSIBILITY OF SUCH DAMAGE.
 */

/* Created 2017 by Keith Wiles @ intel.com */

#include "cli-functions.h"

#include <stdio.h>
#include <termios.h>
#include <string.h>
#include <unistd.h>
#include <sys/types.h>
#include <signal.h>

#include <rte_version.h>
#include <rte_atomic.h>
#include <rte_devargs.h>
#include <rte_string_fns.h>
#ifndef RTE_LIBRTE_CLI
#include <cli_string_fns.h>
#endif
#include <rte_hexdump.h>
#ifdef RTE_LIBRTE_RBUF
#include <rte_rbuf.h>
#endif

#include "pktgen.h"

#include <cli.h>
#include <cli_map.h>

#include "copyright_info.h"
#include "pktgen-cmds.h"
#include "pktgen-main.h"
#include "lpktgenlib.h"
#include "pktgen-display.h"
#include "pktgen-random.h"
#include "pktgen-log.h"
#ifndef RTE_LIBRTE_CLI
#include "pg_ether.h"
#endif

static inline uint16_t
valid_pkt_size(port_info_t *info, char *val)
{
	uint16_t pkt_size;

	if (!val)
		return (MIN_PKT_SIZE + FCS_SIZE);

	pkt_size = atoi(val);
	if (!(rte_atomic32_read(&info->port_flags) & SEND_SHORT_PACKETS)) {
<<<<<<< HEAD
printf("Force size\n");
		if (pkt_size < (MIN_PKT_SIZE + FCS_SIZE))
			pkt_size = (MIN_PKT_SIZE + FCS_SIZE);
	} else
		printf("size %d\n", pkt_size);
=======
		if (pkt_size < (MIN_PKT_SIZE + FCS_SIZE))
			pkt_size = (MIN_PKT_SIZE + FCS_SIZE);
	}
>>>>>>> 04a30913

	if (pkt_size > (MAX_PKT_SIZE + FCS_SIZE))
		pkt_size = MAX_PKT_SIZE + FCS_SIZE;

	return pkt_size;
}

/**********************************************************/
static const char *title_help[] = {
	"   *** Pktgen Help information ***",
	"",
	NULL,
};

static inline int
command_error(const char * msg, const char *group, int argc, char **argv)
{
	int n;

	if (group)
		cli_help_show_group(group);
	if (msg)
		cli_printf("%s:\n", msg);
	cli_printf("  Invalid line: <");
	for(n = 0; n < argc; n++)
		cli_printf("%s ", argv[n]);
	cli_printf(">\n");
	return -1;
}

static const char *status_help[] = {
	"       Flags: P---------------- - Promiscuous mode enabled",
	"               E                - ICMP Echo enabled",
	"                A               - Send ARP Request flag",
	"                 G              - Send Gratuitous ARP flag",
	"                  C             - TX Cleanup flag",
	"                   p            - PCAP enabled flag",
	"                    S           - Send Sequence packets enabled",
	"                     R          - Send Range packets enabled",
	"                      D         - DPI Scanning enabled (If Enabled)",
	"                       I        - Process packets on input enabled",
	"                        *       - Using TAP interface for this port can be [-rt*]",
	"                         L      - Send Latency packets"
	"                          V     - Send VLAN ID tag",
	"                          M     - Send MPLS header",
	"                          Q     - Send Q-in-Q tags",
	"                           g    - Process GARP packets",
	"                            g   - Perform GRE with IPv4 payload",
	"                            G   - Perform GRE with Ethernet payload",
	"                             C  - Capture received packets",
	"                              R - Random bitfield(s) are applied",
	"Notes: <state>       - Use enable|disable or on|off to set the state.",
	"       <portlist>    - a list of ports (no spaces) as 2,4,6-9,12 or 3-5,8 or 5 or the word 'all'",
	"       Color best seen on a black background for now",
	"       To see a set of example Lua commands see the files in wr-examples/pktgen/test",
	CLI_HELP_PAUSE,
	NULL
};

#define SMMI	"%|start|minimum|maximum|increment|min|max|inc"
static struct cli_map range_map[] = {
	{ 20, "range %P dst mac "SMMI" %m" },
	{ 21, "range %P src mac "SMMI" %m" },
	{ 22, "range %P dst mac %m %m %m %m" },
	{ 23, "range %P src mac %m %m %m %m" },
	{ 30, "range %P dst ip "SMMI" %4" },
	{ 31, "range %P src ip "SMMI" %4" },
	{ 32, "range %P dst ip %4 %4 %4 %4" },
	{ 33, "range %P src ip %4 %4 %4 %4" },
	{ 40, "range %P proto tcp|udp" },
	{ 50, "range %P dst port "SMMI" %d" },
	{ 51, "range %P src port "SMMI" %d" },
	{ 52, "range %P dst port %d %d %d %d" },
	{ 53, "range %P src port %d %d %d %d" },
	{ 60, "range %P vlan "SMMI" %d" },
	{ 61, "range %P vlan %d %d %d %d" },
	{ 70, "range %P size "SMMI" %d" },
	{ 71, "range %P size %d %d %d %d" },
	{ 80, "range %P mpls entry %h" },
	{ 85, "range %P qinq index %d %d" },
	{ 90, "range %P gre key %d" },
    { -1, NULL }
};

static const char *range_help[] = {
	"  -- Setup the packet range values --",
	"   note: SMMI = start|min|max|inc (start, minimum, maximum, increment)",
	"range <portlist> src|dst mac <SMMI> <etheraddr> - Set destination/source MAC address",
	"            e.g: range 0 src mac start 00:00:00:00:00:00",
	"                 range 0 dst mac max 00:12:34:56:78:90",
	"             or  range 0 src mac 00:00:00:00:00:00 00:00:00:00:00:00 00:12:34:56:78:90 00:00:00:01:01:01",
	"range <portlist> src|dst ip <SMMI> <ipaddr>   - Set source IP start address",
	"            e.g: range 0 dst ip start 0.0.0.0",
	"                 range 0 dst ip min 0.0.0.0",
	"                 range 0 dst ip max 1.2.3.4",
	"                 range 0 dst ip inc 0.0.1.0",
    "             or  range 0 dst ip 0.0.0.0 0.0.0.0 1.2.3.4 0.0.1.0",
	"range <portlist> proto tcp|udp                - Set the IP protocol type",
	"range <portlist> src|dst port <SMMI> <value>  - Set UDP/TCP source/dest port number",
	"   or  range <portlist> src|dst port <start> <min> <max> <inc>",
	"range <portlist> vlan <SMMI> <value>          - Set vlan id start address",
	"   or  range <portlist> vlan <start> <min> <max> <inc>",
	"range <portlist> size <SMMI> <value>          - Set pkt size start address",
	"   or  range <portlist> size <start> <min> <max> <inc>",
	"range <portlist> teid <SMMI> <value>          - Set TEID value",
	"   or  range <portlist> teid <start> <min> <max> <inc>",
	"range <portlist> mpls entry <hex-value>       - Set MPLS entry value",
	"range <portlist> qinq index <val1> <val2>     - Set QinQ index values",
	"range <portlist> gre key <value>              - Set GRE key value",
	CLI_HELP_PAUSE,
	NULL
};

static int
range_cmd(int argc, char **argv)
{
	struct cli_map *m;
	portlist_t portlist;
	struct pg_ipaddr ip;
	char *what, *p;
	const char *val;

	m = cli_mapping(range_map, argc, argv);
	if (!m)
		return command_error("Range command error", "Range", argc, argv);

	rte_parse_portlist(argv[1], &portlist);

	what = argv[4];
	val = (const char*)argv[5];
	switch(m->index) {
		case 20:
			foreach_port(portlist,
			     range_set_dest_mac(info, what, rte_ether_aton(val, NULL)));
			break;
		case 21:
			foreach_port(portlist,
			     range_set_src_mac(info, what, rte_ether_aton(val, NULL)));
			break;
		case 22:
			foreach_port(portlist,
			     range_set_dest_mac(info, "start", rte_ether_aton((const char *)argv[4], NULL));
			     range_set_dest_mac(info, "min", rte_ether_aton((const char *)argv[5], NULL));
			     range_set_dest_mac(info, "max", rte_ether_aton((const char *)argv[6], NULL));
			     range_set_dest_mac(info, "inc", rte_ether_aton((const char *)argv[7], NULL))
				);
			break;
		case 23:
			foreach_port(portlist,
			     range_set_src_mac(info, "start", rte_ether_aton((const char *)argv[4], NULL));
			     range_set_src_mac(info, "min", rte_ether_aton((const char *)argv[5], NULL));
			     range_set_src_mac(info, "max", rte_ether_aton((const char *)argv[6], NULL));
			     range_set_src_mac(info, "inc", rte_ether_aton((const char *)argv[7], NULL))
				);
			break;
		case 30:
			/* Remove the /XX mask value is supplied */
			p = strchr(argv[4], '/');
			if (p)
				*p = '\0';
			rte_atoip(val, PG_IPADDR_V4, &ip, sizeof(ip));
			foreach_port(portlist,
			     range_set_dst_ip(info, what, &ip));
			break;
		case 31:
			/* Remove the /XX mask value is supplied */
			p = strchr(argv[4], '/');
			if (p)
				*p = '\0';
			rte_atoip(argv[5], PG_IPADDR_V4, &ip, sizeof(ip));
			foreach_port(portlist,
			     range_set_src_ip(info, what, &ip));
			break;
		case 32:
			foreach_port(portlist,
				rte_atoip(argv[4], PG_IPADDR_V4, &ip, sizeof(ip));
			    range_set_dst_ip(info, (char *)(uintptr_t)"start", &ip);
				rte_atoip(argv[5], PG_IPADDR_V4, &ip, sizeof(ip));
			    range_set_dst_ip(info, (char *)(uintptr_t)"min", &ip);
				rte_atoip(argv[6], PG_IPADDR_V4, &ip, sizeof(ip));
			    range_set_dst_ip(info, (char *)(uintptr_t)"max", &ip);
				rte_atoip(argv[7], PG_IPADDR_V4, &ip, sizeof(ip));
			    range_set_dst_ip(info, (char *)(uintptr_t)"inc", &ip)
				);
			break;
		case 33:
			foreach_port(portlist,
				rte_atoip(argv[4], PG_IPADDR_V4, &ip, sizeof(ip));
			    range_set_src_ip(info, (char *)(uintptr_t)"start", &ip);
				rte_atoip(argv[5], PG_IPADDR_V4, &ip, sizeof(ip));
			    range_set_src_ip(info, (char *)(uintptr_t)"min", &ip);
				rte_atoip(argv[6], PG_IPADDR_V4, &ip, sizeof(ip));
			    range_set_src_ip(info, (char *)(uintptr_t)"max", &ip);
				rte_atoip(argv[7], PG_IPADDR_V4, &ip, sizeof(ip));
			    range_set_src_ip(info, (char *)(uintptr_t)"inc", &ip)
				);
			break;
		case 40:
			foreach_port(portlist,
				range_set_proto(info, what) );
			break;
		case 50:
			foreach_port(portlist,
				range_set_dst_port(info, what, atoi(val)) );
			break;
		case 51:
			foreach_port(portlist,
				range_set_src_port(info, what, atoi(val)) );
			break;
		case 52:
			foreach_port(portlist,
					range_set_dst_port(info, (char *)(uintptr_t)"start", atoi(argv[4]));
					range_set_dst_port(info, (char *)(uintptr_t)"min", atoi(argv[5]));
					range_set_dst_port(info, (char *)(uintptr_t)"max", atoi(argv[6]));
					range_set_dst_port(info, (char *)(uintptr_t)"inc", atoi(argv[7]))
					);
			break;
		case 53:
			foreach_port(portlist,
					range_set_src_port(info, (char *)(uintptr_t)"start", atoi(argv[4]));
					range_set_src_port(info, (char *)(uintptr_t)"min", atoi(argv[5]));
					range_set_src_port(info, (char *)(uintptr_t)"max", atoi(argv[6]));
					range_set_src_port(info, (char *)(uintptr_t)"inc", atoi(argv[7]))
					);
			break;
		case 60:
			foreach_port(portlist,
				range_set_vlan_id(info, argv[3], atoi(what)) );
			break;
		case 61:
			foreach_port(portlist,
				range_set_vlan_id(info, (char *)(uintptr_t)"start", atoi(argv[3]));
				range_set_vlan_id(info, (char *)(uintptr_t)"min", atoi(argv[4]));
				range_set_vlan_id(info, (char *)(uintptr_t)"max", atoi(argv[5]));
				range_set_vlan_id(info, (char *)(uintptr_t)"inc", atoi(argv[6]))
				);
			break;
		case 70:
			foreach_port(portlist,
				range_set_pkt_size(info, argv[3], valid_pkt_size(info, what)));
			break;
		case 71:
			foreach_port(portlist,
				range_set_pkt_size(info, (char *)(uintptr_t)"start", valid_pkt_size(info, argv[3]));
				range_set_pkt_size(info, (char *)(uintptr_t)"min", valid_pkt_size(info, argv[4]));
				range_set_pkt_size(info, (char *)(uintptr_t)"max", valid_pkt_size(info, argv[5]));
				range_set_pkt_size(info, (char *)(uintptr_t)"inc", valid_pkt_size(info, argv[6]));
				);
			break;
		case 80:
			foreach_port(portlist,
				range_set_mpls_entry(info, strtoul(what, NULL, 16)) );
			break;
		case 85:
			foreach_port(portlist,
				range_set_qinqids(info, atoi(what), atoi(val)) );
			break;
		case 90:
			foreach_port(portlist,
				range_set_gre_key(info, strtoul(what, NULL, 10)) );
			break;
		default:
			return -1;
	}
	pktgen_update_display();
	return 0;
}

#define set_types	"count|"		/*  0 */ \
					"size|"			/*  1 */ \
					"rate|"			/*  2 */ \
					"burst|"		/*  3 */ \
					"tx_cycles|"	/*  4 */ \
					"sport|"		/*  5 */ \
					"dport|"		/*  6 */ \
					"seq_cnt|"		/*  7 */ \
					"prime|"		/*  8 */ \
					"dump|"			/*  9 */ \
					"vlan|"			/* 10 */ \
					"seqCnt"		/* 11 */

static struct cli_map set_map[] = {
	{ 10, "set %P %|" set_types " %d" },
	{ 11, "set %P jitter %D" },
	{ 20, "set %P type %|arp|ipv4|ipv6|ip4|ip6|vlan" },
	{ 21, "set %P proto %|udp|tcp|icmp" },
	{ 22, "set %P src mac %m" },
	{ 23, "set %P dst mac %m" },
	{ 24, "set %P pattern %|abc|none|user|zero" },
	{ 25, "set %P user pattern %s" },
	{ 30, "set %P src ip %4" },
	{ 31, "set %P dst ip %4" },
	{ 40, "set ports_per_page %d" },
	{ 50, "set %P qinqids %d %d" },
	{ 60, "set %P rnd %d %d %s" },
    { -1, NULL }
};

static const char *set_help[] = {
	"set <portlist> <type> value        - Set a few port values",
	"  <portlist>                       - a list of ports as 2,4,6-9,12 or the word 'all'",
	"  <type>         count             - number of packets to transmit",
	"                 size              - size of the packet to transmit",
	"                 rate              - Packet rate in percentage",
	"                 burst             - number of packets in a burst",
	"                 sport             - Source port number for TCP",
	"                 dport             - Destination port number for TCP",
	"                 prime             - Set the number of packets to send on prime command",
	"                 seq_cnt           - Set the number of packet in the sequence to send",
	"                 dump              - Dump the next <value> received packets to the screen",
	"                 vlan              - Set the VLAN ID value for the portlist",
	"                 jitter            - Set the jitter threshold in micro-seconds",
	"                 mpls entry        - Set the MPLS entry for the portlist (must be specified in hex)",
	"                 gre_key           - Set the GRE key",
	"                 src|dst mac <etheraddr> - Set MAC addresses 00:11:22:33:44:55",
	"                                     You can use 0011:2233:4455 format as well",
	"set <portlist> jitter <value>      - Set the jitter value",
	"set <portlist> type ipv4|ipv6|vlan|arp - Set the packet type to IPv4 or IPv6 or VLAN",
	"set <portlist> proto udp|tcp|icmp  - Set the packet protocol to UDP or TCP or ICMP per port",
	"set <portlist> pattern <type>      - Set the fill pattern type",
	"     type - abc                    - Default pattern of abc string",
	"            none                   - No fill pattern, maybe random data",
	"            zero                   - Fill of zero bytes",
	"            user                   - User supplied string of max 16 bytes",
	"set <portlist> user pattern <string> - A 16 byte string, must set 'pattern user' command",
	"set <portlist> [src|dst] ip ipaddr - Set IP addresses, Source must include network mask e.g. 10.1.2.3/24",
	"set ports_per_page <value>         - Set ports per page value 1 - 6",
	"set <portlist> qinqids <id1> <id2> - Set the Q-in-Q ID's for the portlist",
	"set <portlist> rnd <idx> <off> <mask> - Set random mask for all transmitted packets from portlist",
	"                                     idx: random mask slot",
	"                                     off: offset in packets, where to apply mask",
	"                                     mask: up to 32 bit long mask specification (empty to disable):",
	"                                       0: bit will be 0",
	"                                       1: bit will be 1",
	"                                       .: bit will be ignored (original value is retained)",
	"                                       X: bit will get random value",
	CLI_HELP_PAUSE,
	NULL
};

static int
set_cmd(int argc, char **argv)
{
	portlist_t portlist;
	char *what, *p;
	int value, n;
	struct cli_map *m;
	struct pg_ipaddr ip;
	uint16_t id1, id2;

	m = cli_mapping(set_map, argc, argv);
	if (!m)
		return command_error("Set command is invalid", "Set", argc, argv);

	rte_parse_portlist(argv[1], &portlist);

	what = argv[2];
	value = atoi(argv[3]);

	switch(m->index) {
		case 10:
			n = cli_map_list_search(m->fmt, argv[2], 2);
			foreach_port(portlist, _do(
				switch(n) {
					case 0: single_set_tx_count(info, value); break;
					case 1: single_set_pkt_size(info, valid_pkt_size(info, argv[3])); break;
					case 2: single_set_tx_rate(info, argv[3]); break;
					case 3: single_set_tx_burst(info, value); break;
					case 4: debug_set_tx_cycles(info, value); break;
					case 5: single_set_port_value(info, what[0], value); break;
					case 6: single_set_port_value(info, what[0], value); break;
					case 7: pktgen_set_port_seqCnt(info, value); break;
					case 8: pktgen_set_port_prime(info, value); break;
					case 9: debug_set_port_dump(info, value); break;
					case 10: single_set_vlan_id(info, value); break;
					case 11: pktgen_set_port_seqCnt(info, value); break;
					default:
						return -1;
				}) );
			break;
		case 11:
			foreach_port(portlist, single_set_jitter(info,
										strtoull(argv[3], NULL, 0)));
			break;
		case 20:
			foreach_port(portlist, single_set_pkt_type(info, argv[3]));
			break;
		case 21:
			foreach_port(portlist, single_set_proto(info, argv[3]));
			break;
		case 22:
			foreach_port(portlist,
				single_set_src_mac(info, rte_ether_aton(argv[4], NULL)));
			break;
		case 23:
			foreach_port(portlist,
				single_set_dst_mac(info, rte_ether_aton(argv[4], NULL)));
			break;
		case 24:
			foreach_port(portlist, pattern_set_type(info, argv[3]));
			break;
		case 25:
			foreach_port(portlist,
				 pattern_set_user_pattern(info, argv[3]));
			break;
		case 30:
			p = strchr(argv[4], '/');
			if (!p) {
				char buf[32];
				snprintf(buf, sizeof(buf), "%s/32", argv[4]);
				cli_printf("src IP address should contain /NN subnet value, default /32\n");
				rte_atoip(buf, PG_IPADDR_V4 | PG_IPADDR_NETWORK, &ip, sizeof(ip));
			} else
				rte_atoip(argv[4], PG_IPADDR_V4 | PG_IPADDR_NETWORK, &ip, sizeof(ip));
			foreach_port(portlist, single_set_ipaddr(info, 's', &ip));
			break;
		case 31:
			/* Remove the /XX mask value if supplied */
			p = strchr(argv[4], '/');
			if (p) {
				cli_printf("Subnet mask not required, removing subnet mask value\n");
				*p = '\0';
			}
			rte_atoip(argv[4], PG_IPADDR_V4, &ip, sizeof(ip));
			foreach_port(portlist, single_set_ipaddr(info, 'd', &ip));
			break;
		case 40:
			pktgen_set_page_size(atoi(argv[2]));
			break;
		case 50:
			id1 = strtol(argv[3], NULL, 0);
			id2 = strtol(argv[4], NULL, 0);
			foreach_port(portlist, single_set_qinqids(info, id1, id2));
			break;
		default:
			return -1;
	}

	pktgen_update_display();
	return 0;
}

static struct cli_map pcap_map[] = {
	{ 10, "pcap index" },
	{ 20, "pcap show" },
	{ 30, "pcap filter %P %s" },
    { -1, NULL }
};

static const char *pcap_help[] = {
	"pcap show                          - Show PCAP information",
	"pcap index                         - Move the PCAP file index to the given packet number,  0 - rewind, -1 - end of file",
	"pcap filter <portlist> <string>    - PCAP filter string to filter packets on receive",
	"",
	NULL
};

static int
pcap_cmd(int argc, char **argv)
{
	struct cli_map *m;
	pcap_info_t   *pcap;
	uint32_t max_cnt;
	uint32_t value;
	portlist_t portlist;

	m = cli_mapping(pcap_map, argc, argv);
	if (!m)
		return command_error("PCAP command invalid", "PCAP", argc, argv);

	switch(m->index) {
		case 10:
			pcap = pktgen.info[pktgen.portNum].pcap;
			max_cnt = pcap->pkt_count;
			value = strtoul(argv[1], NULL, 10);

			if (pcap) {
				if (value >= max_cnt)
					pcap->pkt_idx = max_cnt - RTE_MIN(PCAP_PAGE_SIZE, (int)max_cnt);
				else
					pcap->pkt_idx = value;
				pktgen.flags |= PRINT_LABELS_FLAG;
			} else
				pktgen_log_error(" ** PCAP file is not loaded on port %d",
						 pktgen.portNum);
			break;
		case 20:
			if (pktgen.info[pktgen.portNum].pcap)
				_pcap_info(pktgen.info[pktgen.portNum].pcap, pktgen.portNum, 1);
			else
				pktgen_log_error(" ** PCAP file is not loaded on port %d",
						 pktgen.portNum);
			break;
		case 30:
			rte_parse_portlist(argv[2], &portlist);
			foreach_port(portlist,
				pcap_filter(info, argv[3]) );
			break;
		default:
			return -1;
	}
	pktgen_update_display();
	return 0;
}

static struct cli_map start_map[] = {
	{  10, "start %P" },
	{  20, "stop %P" },
	{  40, "start %P prime" },
	{  50, "start %P arp %|request|gratuitous|req|grat" },
    { -1, NULL }
};

static const char *start_help[] = {
	"",
	"start <portlist>                   - Start transmitting packets",
	"stop <portlist>                    - Stop transmitting packets",
	"stp                                - Stop all ports from transmitting",
	"str                                - Start all ports transmitting",
	"start <portlist> prime             - Transmit packets on each port listed. See set prime command above",
	"start <portlist> arp <type>        - Send a ARP type packet",
	"    type - request | gratuitous | req | grat",
	CLI_HELP_PAUSE,
	NULL
};

static int
start_stop_cmd(int argc, char **argv)
{
	struct cli_map *m;
	portlist_t portlist;

	m = cli_mapping(start_map, argc, argv);
	if (!m)
		return command_error("Start/Stop command invalid", "Start", argc, argv);

	rte_parse_portlist(argv[1], &portlist);

	switch (m->index) {
		case 10:
			foreach_port(portlist, pktgen_start_transmitting(info));
			break;
		case 20:
			foreach_port(portlist, pktgen_stop_transmitting(info));
			break;
		case 40:
			foreach_port(portlist, pktgen_prime_ports(info));
			break;
		case 50:
			if (argv[3][0] == 'g')
				foreach_port(portlist,
				     pktgen_send_arp_requests(info, GRATUITOUS_ARP) );
			else
				foreach_port(portlist,
				     pktgen_send_arp_requests(info, 0) );
			break;
		default:
			return -1;
	}
	pktgen_update_display();
	return 0;
}

static struct cli_map theme_map[] = {
	{  0, "theme" },
	{ 10, "theme %|on|off" },
	{ 20, "theme %s %s %s %s" },
	{ 30, "theme save" },
	{ -1, NULL }
};

static const char *theme_help[] = {
	"theme <item> <fg> <bg> <attr>      - Set color for item with fg/bg color and attribute value",
	"theme show                         - List the item strings, colors and attributes to the items",
	"theme save <filename>              - Save the current color theme to a file",
	CLI_HELP_PAUSE,
	NULL
};

static int
theme_cmd(int argc, char **argv)
{
	struct cli_map *m;

	m = cli_mapping(theme_map, argc, argv);
	if (!m)
		return command_error("Theme command invalid", "Theme", argc, argv);

	switch(m->index) {
	case 0:  pktgen_theme_show(); break;
	case 10: pktgen_theme_state(argv[1]); pktgen_clear_display(); break;
	case 20: pktgen_set_theme_item(argv[1], argv[2], argv[3], argv[4]); break;
	case 30: pktgen_theme_save(argv[2]); break;
	default: return cli_help_show_group("Theme");
	}
	return 0;
}

#define ed_type	"process|"		/*  0 */	\
				"mpls|" 		/*  1 */	\
				"qinq|" 		/*  2 */	\
				"gre|" 			/*  3 */	\
				"gre_eth|"		/*  4 */	\
				"vlan|" 		/*  5 */	\
				"garp|" 		/*  6 */	\
				"random|" 		/*  7 */	\
				"latency|" 		/*  8 */	\
				"pcap|" 		/*  9 */	\
				"blink|" 		/* 10 */	\
				"rx_tap|" 		/* 11 */	\
				"tx_tap|"		/* 12 */	\
				"icmp|"			/* 13 */	\
				"range|"		/* 14 */	\
				"capture|"		/* 15 */	\
				"bonding|"		/* 16 */	\
				"short"			/* 17 */

static struct cli_map enable_map[] = {
	{ 10, "enable %P %|" ed_type },
	{ 20, "disable %P %|" ed_type },
	{ 30, "enable %|screen|mac_from_arp" },
	{ 31, "disable %|screen|mac_from_arp"},
    { -1, NULL }
};

static const char *enable_help[] = {
	"enable|disable <portlist> <features>",
	"    Feature - process              - Enable or Disable processing of ARP/ICMP/IPv4/IPv6 packets",
	"              mpls                 - Enable/disable sending MPLS entry in packets",
	"              qinq                 - Enable/disable sending Q-in-Q header in packets",
	"              gre                  - Enable/disable GRE support",
	"              gre_eth              - Enable/disable GRE with Ethernet frame payload",
	"              vlan                 - Enable/disable VLAN tagging",
	"              garp                 - Enable or Disable GARP packet processing and update MAC address",
	"              random               - Enable/disable Random packet support",
	"              latency              - Enable/disable latency testing",
	"              pcap                 - Enable or Disable sending pcap packets on a portlist",
	"              blink                - Blink LED on port(s)",
	"              rx_tap               - Enable/Disable RX Tap support",
	"              tx_tap               - Enable/Disable TX Tap support",
	"              icmp                 - Enable/Disable sending ICMP packets",
	"              range                - Enable or Disable the given portlist for sending a range of packets",
	"              capture              - Enable/disable packet capturing on a portlist, disable to save capture",
	"              bonding              - Enable call TX wiht zero packets for bonding driver",
	"              short                - Allow shorter then 64 byte frames to be sent",
	"",
	"enable|disable screen              - Enable/disable updating the screen and unlock/lock window",
	"               mac_from_arp        - Enable/disable MAC address from ARP packet",
	"off                                - screen off shortcut",
	"on                                 - screen on shortcut",
	CLI_HELP_PAUSE,
	NULL
};

static int
en_dis_cmd(int argc, char **argv)
{
	struct cli_map *m;
	portlist_t portlist;
	int n, state;

	m = cli_mapping(enable_map, argc, argv);
	if (!m)
		return command_error("Enable/Disable invalid command", "Enable", argc, argv);

	rte_parse_portlist(argv[1], &portlist);

	switch (m->index) {
		case 10:
		case 20:
			n = cli_map_list_search(m->fmt, argv[2], 2);

			state = estate(argv[0]);

			switch(n) {
				case 0:
					foreach_port(portlist, enable_process(info, state));
					break;
				case 1:
					foreach_port(portlist, enable_mpls(info, state) );
					break;
				case 2:
					foreach_port(portlist, enable_qinq(info, state) );
					break;
				case 3:
					foreach_port(portlist, enable_gre(info, state) );
					break;
				case 4:
					foreach_port(portlist, enable_gre_eth(info, state));
					break;
				case 5:
					foreach_port(portlist, enable_vlan(info, state) );
					break;
				case 6:
					foreach_port(portlist, enable_garp(info, state) );
					break;
				case 7:
					foreach_port(portlist, enable_random(info, state) );
					break;
				case 8:
					foreach_port(portlist, enable_latency(info, state) );
					break;
				case 9:
					foreach_port(portlist, enable_pcap(info, state) );
					break;
				case 10:
					foreach_port(portlist, debug_blink(info, state));

					if (pktgen.blinklist)
						pktgen.flags |= BLINK_PORTS_FLAG;
					else
						pktgen.flags &= ~BLINK_PORTS_FLAG;
					break;
				case 11:
					foreach_port(portlist, enable_rx_tap(info, state));
					break;
				case 12:
					foreach_port(portlist, enable_tx_tap(info, state));
					break;
				case 13:
					foreach_port(portlist, enable_icmp_echo(info, state));
					break;
				case 14:
					foreach_port(portlist, enable_range(info, state));
					break;
				case 15:
					foreach_port(portlist, pktgen_set_capture(info, state));
					break;
				case 16:
					foreach_port(portlist, enable_bonding(info, state));
					break;
				case 17:
					foreach_port(portlist, enable_short_pkts(info, state));
					break;
				default:
					cli_printf("Invalid option %s\n", ed_type);
					return -1;
			}
			break;

		case 30:
		case 31:
			state = estate(argv[0]);

			if (argv[1][0] == 'm')
				enable_mac_from_arp(state);
			else
				pktgen_screen(state);
			break;
		default:
			cli_usage();
			return -1;
	}
	pktgen_update_display();
	return 0;
}

static struct cli_map debug_map[] = {
	{ 10, "debug l2p" },
	{ 20, "debug tx_debug" },
	{ 30, "debug mempool %P %s" },
	{ 40, "debug pdump %P" },
	{ 50, "debug memzone" },
	{ 51, "debug memseg" },
	{ 60, "debug hexdump %H %d" },
	{ 61, "debug hexdump %H" },
#ifdef RTE_LIBRTE_RBUF
	{ 70, "debug rbuf" },
#endif
	{ 80, "debug break" },
    { -1, NULL }
};

static const char *debug_help[] = {
	"debug l2p                          - Dump out internal lcore to port mapping",
	"debug tx_debug                     - Enable tx debug output",
	"debug mempool <portlist> <type>    - Dump out the mempool info for a given type",
	"debug pdump <portlist>             - Hex dump the first packet to be sent, single packet mode only",
	"debug memzone                      - List all of the current memzones",
	"debug memseg                       - List all of the current memsegs",
	"debug hexdump <addr> <len>         - hex dump memory at given address",
#ifdef RTE_LIBRTE_RBUF
	"debug rbuf                         - dump out the RBUF structure",
#endif
	"debug break                        - break into the debugger",
	"",
	NULL
};

static int
debug_cmd(int argc, char **argv)
{
	struct cli_map *m;
	portlist_t portlist;
	unsigned int len;
	const void *addr;

	m = cli_mapping(debug_map, argc, argv);
	if (!m)
		return command_error("Debug invalid command", "Debug", argc, argv);

	switch(m->index) {
		case 10:
			pktgen_l2p_dump();
			break;
		case 20:
			if ( (pktgen.flags & TX_DEBUG_FLAG) == 0)
				pktgen.flags |= TX_DEBUG_FLAG;
			else
				pktgen.flags &= ~TX_DEBUG_FLAG;
			pktgen_clear_display();
			break;
		case 30:
			rte_parse_portlist(argv[2], &portlist);
			if (!strcmp(argv[1], "dump") )
				foreach_port(portlist,
					     debug_mempool_dump(info, argv[3]) );
			break;
		case 40:
			rte_parse_portlist(argv[2], &portlist);
			foreach_port(portlist, debug_pdump(info));
			pktgen_update_display();
			break;
		case 50:
			rte_memzone_dump(stdout);
			break;
		case 51:
			rte_dump_physmem_layout(stdout);
			break;
		case 60:
		case 61:
			addr = (void *)(uintptr_t)strtoull(argv[2], NULL, 0);
			if (argc == 3)
				len = 64;
			else
				len = strtoul(argv[3], NULL, 0);
			rte_hexdump(stdout, "", addr, len);
			break;
#ifdef RTE_LIBRTE_RBUF
		case 70:
			rte_rbuf_list_dump(stdout);
			break;
#endif
		case 80:
			kill(getpid(), SIGINT);
			break;
		default:
			return -1;
	}
	return 0;
}

/**************************************************************************//**
 *
 * cmd_set_seq_parsed - Set a sequence config for given port and slot.
 *
 * DESCRIPTION
 * Set up the sequence packets for a given port and slot.
 *
 * RETURNS: N/A
 *
 * SEE ALSO:
 * 	"%|seq|sequence %d %P %m %m %4 %4 %d %d %|ipv4|ipv6 %|udp|tcp|icmp %d %d %d"
 */

static int
seq_1_set_cmd(int argc __rte_unused, char **argv)
{
	char *proto = argv[10], *p;
	char *eth = argv[9];
	int seqnum = atoi(argv[1]);
	portlist_t portlist;
	struct pg_ipaddr dst, src;
	struct ether_addr dmac, smac;
	uint32_t teid;

	if ( (proto[0] == 'i') && (eth[3] == '6') ) {
		cli_printf("Must use IPv4 with ICMP type packets\n");
		return -1;
	}

	if (seqnum >= NUM_SEQ_PKTS)
		return -1;

	teid = (argc == 11)? strtoul(argv[13], NULL, 10) : 0;
	p = strchr(argv[5], '/'); /* remove subnet if found */
	if (p)
		*p = '\0';
	rte_atoip(argv[5], PG_IPADDR_V4, &dst, sizeof(dst));
	p = strchr(argv[6], '/');
	if (!p) {
		char buf[32];
		cli_printf("src IP address should contain /NN subnet value, default /32\n");
		snprintf(buf, sizeof(buf), "%s/32", argv[6]);
		rte_atoip(buf, PG_IPADDR_V4 | PG_IPADDR_NETWORK, &src, sizeof(src));
	} else
		rte_atoip(argv[6], PG_IPADDR_V4 | PG_IPADDR_NETWORK, &src, sizeof(src));
	rte_parse_portlist(argv[2], &portlist);
    rte_ether_aton(argv[3], &dmac);
	rte_ether_aton(argv[4], &smac);
	foreach_port(portlist,
		     pktgen_set_seq(info, seqnum,
				    &dmac, &smac,
				    &dst, &src,
				    atoi(argv[7]), atoi(argv[8]),
					eth[3], proto[0],
				    atoi(argv[11]), atoi(argv[12]),
				    teid) );

	pktgen_update_display();
	return 0;
}

/**************************************************************************//**
 *
 * cmd_set_seq_parsed - Set a sequence config for given port and slot.
 *
 * DESCRIPTION
 * Set up the sequence packets for a given port and slot.
 *
 * RETURNS: N/A
 *
 * SEE ALSO:
 * 	"%|seq|sequence %d %P dst %m src %m dst %4 src %4 sport %d dport %d %|ipv4|ipv6 %|udp|tcp|icmp vlan %d size %d teid %d"
 */

static int
seq_2_set_cmd(int argc __rte_unused, char **argv)
{
	char *proto = argv[16], *p;
	char *eth = argv[15];
	int seqnum = atoi(argv[1]);
	portlist_t portlist;
	struct pg_ipaddr dst, src;
	struct ether_addr dmac, smac;
	uint32_t teid;

	if ( (proto[0] == 'i') && (eth[3] == '6') ) {
		cli_printf("Must use IPv4 with ICMP type packets\n");
		return -1;
	}

	if (seqnum >= NUM_SEQ_PKTS)
		return -1;

	teid = (argc == 23)? strtoul(argv[22], NULL, 10) : 0;
	p = strchr(argv[8], '/'); /* remove subnet if found */
	if (p)
		*p = '\0';
	rte_atoip(argv[8], PG_IPADDR_V4, &dst, sizeof(dst));
	p = strchr(argv[10], '/');
	if (p == NULL) {
		char buf[32];
		snprintf(buf, sizeof(buf), "%s/32", argv[10]);
		cli_printf("src IP address should contain /NN subnet value, default /32");
		rte_atoip(buf, PG_IPADDR_V4 | PG_IPADDR_NETWORK, &src, sizeof(src));
	} else
		rte_atoip(argv[10], PG_IPADDR_V4 | PG_IPADDR_NETWORK, &src, sizeof(src));
	rte_parse_portlist(argv[2], &portlist);
    rte_ether_aton(argv[3], &dmac);
	rte_ether_aton(argv[4], &smac);
	foreach_port(portlist,
		     pktgen_set_seq(info, seqnum,
				    &dmac, &smac,
				    &dst, &src,
				    atoi(argv[12]), atoi(argv[14]), eth[3],
				    proto[0],
				    atoi(argv[18]), atoi(argv[20]),
				    teid) );

	pktgen_update_display();
	return 0;
}

static struct cli_map seq_map[] = {
	{ 10, "%|seq|sequence %d %P %m %m %4 %4 %d %d %|ipv4|ipv6 %|udp|tcp|icmp %d %d" },
	{ 11, "%|seq|sequence %d %P %m %m %4 %4 %d %d %|ipv4|ipv6 %|udp|tcp|icmp %d %d %d" },
	{ 12, "%|seq|sequence %d %P dst %m src %m dst %4 src %4 sport %d dport %d %|ipv4|ipv6 %|udp|tcp|icmp vlan %d size %d" },
	{ 13, "%|seq|sequence %d %P dst %m src %m dst %4 src %4 sport %d dport %d %|ipv4|ipv6 %|udp|tcp|icmp vlan %d size %d teid %d" },
	{ -1, NULL }
};

static const char *seq_help[] = {
	"sequence <seq#> <portlist> dst <Mac> src <Mac> dst <IP> src <IP> sport <val> dport <val> ipv4|ipv6 udp|tcp|icmp vlan <val> pktsize <val> [teid <val>]",
	"sequence <seq#> <portlist> <dst-Mac> <src-Mac> <dst-IP> <src-IP> <sport> <dport> ipv4|ipv6 udp|tcp|icmp <vlanid> <pktsize> [<teid>]",
	"                                   - Set the sequence packet information, make sure the src-IP",
	"                                     has the netmask value eg 1.2.3.4/24",
	"",
	NULL
};

static int
seq_cmd(int argc, char **argv)
{
	struct cli_map *m;

	m = cli_mapping(seq_map, argc, argv);
	if (!m)
		return command_error("Sequence invalid command", "Seq", argc, argv);

	switch(m->index) {
		case 10:
		case 11: seq_1_set_cmd(argc, argv); break;
		case 12:
		case 13: seq_2_set_cmd(argc, argv); break;
		default:
			return -1;
	}
	return 0;
}

/**************************************************************************//**
 *
 * script_cmd - Command to execute a script.
 *
 * DESCRIPTION
 * Load the script file and execute the commands.
 *
 * RETURNS: N/A
 *
 * SEE ALSO:
 */

static int
script_cmd(int argc __rte_unused, char **argv)
{
	lua_State *L = pktgen.L;

	if (L == NULL) {
		pktgen_log_error("Lua is not initialized!");
		return -1;
	}

	if (is_help(argc, argv)) {
		cli_printf("\nUsage: %s <script-string>\n", argv[0]);
		return 0;
	}

	if (luaL_dofile(L, argv[1]) != 0)
		pktgen_log_error("%s", lua_tostring(L, -1));
	return 0;
}

/**************************************************************************//**
 *
 * cmd_exec_lua_parsed - Command to execute lua code on command line.
 *
 * DESCRIPTION
 * Execute a string of lua code
 *
 * RETURNS: N/A
 *
 * SEE ALSO:
 */

static int
exec_lua_cmd(int argc __rte_unused, char **argv __rte_unused)
{
	lua_State *L = pktgen.L;
	char buff[512], *p;
	int i;
	size_t n, sz;

	if (L == NULL) {
		pktgen_log_error("Lua is not initialized!");
		return -1;
	}

	if (is_help(argc, argv)) {
		cli_printf("\nUsage: %s <script-string>\n", argv[0]);
		return 0;
	}

	memset(buff, 0, sizeof(buff));
	sz = sizeof(buff) - 1;
	n = 0;
	for(i = 1, p = buff; i < argc; i++) {
		if ((strlen(argv[i]) + 1) > (sz - n)) {
			cli_printf("Input line too long > 512 bytes\n");
			return -1;
		}
		n += snprintf(&p[n], sz - n, "%s ", argv[i]);
	}

	if (luaL_dostring(L, buff) != 0)
		pktgen_log_error("%s", lua_tostring(L, -1));
	return 0;
}

static struct cli_map misc_map[] = {
	{ 10, "clear %P stats" },
	{ 20, "geometry %s" },
	{ 21, "geometry" },
	{ 30, "load %s" },
	{ 40, "script %l" },
	{ 50, "lua %l" },
	{ 60, "save %s" },
	{ 70, "redisplay" },
	{ 100, "reset %P" },
	{ 110, "restart" },
	{ 130, "port %d" },
	{ 135, "ports per page %d" },
	{ 140, "ping4 %P" },
#ifdef INCLUDE_PING6
	{ 141, "ping6 %P" },
#endif
	{ -1, NULL }
};

static const char *misc_help[] = {
	"save <path-to-file>                - Save a configuration file using the filename",
	"load <path-to-file>                - Load a command/script file from the given path",
	"script <filename>                  - Execute the Lua script code in file (www.lua.org).",
	"lua 'lua string'                   - Execute the Lua code in the string needs quotes",
	"geometry <geom>                    - Set the display geometry Columns by Rows (ColxRow)",
	"clear <portlist> stats             - Clear the statistics",
	"clr                                - Clear all Statistices",
	"reset <portlist>                   - Reset the configuration the ports to the default",
	"rst                                - Reset the configuration for all ports",
	"ports per page [1-6]               - Set the number of ports displayed per page",
	"port <number>                      - Sets the sequence packets to display for a given port",
	"restart <portlist>                 - Restart or stop a ethernet port and restart",
	"ping4 <portlist>                   - Send a IPv4 ICMP echo request on the given portlist",
#ifdef INCLUDE_PING6
	"ping6 <portlist>                   - Send a IPv6 ICMP echo request on the given portlist",
#endif
	CLI_HELP_PAUSE,
	NULL
};

static int
misc_cmd(int argc, char **argv)
{
	struct cli_map *m;
	portlist_t portlist;
	uint16_t rows, cols;
	char *p;

	m = cli_mapping(misc_map, argc, argv);
	if (!m)
		return command_error("Misc invalid command", "Misc", argc, argv);

	switch(m->index) {
		case 10:
			rte_parse_portlist(argv[1], &portlist);
			foreach_port(portlist,
				     pktgen_clear_stats(info) );
			pktgen_clear_display();
			break;
		case 20:
			p = strchr(argv[1], 'x');
			if (p) {
				rows = strtol(++p, NULL, 10);
				cols = strtol(argv[1], NULL, 10);

				pktgen_display_set_geometry(rows, cols);
				pktgen_clear_display();
			} else
				return -1;
			/* FALLTHRU */
		case 21:
			pktgen_display_get_geometry(&rows, &cols);
			break;
		case 30:
			if (cli_execute_cmdfile(argv[1]) )
				cli_printf("load command failed for %s\n", argv[1]);
			if (!scrn_is_paused() )
				pktgen_force_update();
			break;
		case 40: script_cmd(argc, argv); break;
		case 50: exec_lua_cmd(argc, argv); break;
		case 60: pktgen_save(argv[1]); break;
		case 70: pktgen_clear_display(); break;
		case 100:
			rte_parse_portlist(argv[1], &portlist);
			foreach_port(portlist,
				     pktgen_reset(info) );
			break;
		case 110:
			rte_parse_portlist(argv[1], &portlist);
			foreach_port(portlist,
				     pktgen_port_restart(info) );
			break;
		case 120:
		case 130: pktgen_set_port_number(atoi(argv[1])); break;
		case 140:
			rte_parse_portlist(argv[1], &portlist);
			foreach_port(portlist, pktgen_ping4(info));
			pktgen_force_update();
			break;
#ifdef INCLUDE_PING6
		case 141:
			rte_parse_portlist(argv[1], &portlist);
			foreach_port(portlist, pktgen_ping6(info));
			pktgen_update_display();
			break;
#endif
		default:
			return -1;
	}
	return 0;
}

static struct cli_map page_map[] = {
	{ 10, "page %d" },
	{ 11, "page %|main|range|config|cfg|pcap|cpu|next|sequence|seq|rnd|log|latency|stats" },
	{ -1, NULL }
};

static const char *page_help[] = {
	"page <pages>                       - Show the port pages or configuration or sequence page",
	"     [0-7]                         - Page of different ports",
	"     main                          - Display page zero",
	"     range                         - Display the range packet page",
	"     config | cfg                  - Display the configuration page",
	"     pcap                          - Display the pcap page",
	"     cpu                           - Display some information about the CPU system",
	"     next                          - Display next page of PCAP packets.",
	"     sequence | seq                - sequence will display a set of packets for a given port",
	"                                     Note: use the 'port <number>' to display a new port sequence",
	"     rnd                           - Display the random bitfields to packets for a given port",
	"                                     Note: use the 'port <number>' to display a new port sequence",
	"     log                           - Display the log messages page",
	"     latency                       - Display the latency page",
	"     stats                         - Display physical ports stats for all ports",
	CLI_HELP_PAUSE,
	NULL
};

static int
page_cmd(int argc, char **argv)
{
	struct cli_map *m;

	m = cli_mapping(page_map, argc, argv);
	if (!m)
		return command_error("Page invalid command", "Page", argc, argv);

	switch(m->index) {
		case 10:
		case 11: pktgen_set_page(argv[1]); break;
		default:
			return -1;
	}
	return 0;
}

/**********************************************************/
/**********************************************************/
/****** CONTEXT (list of instruction) */

static int help_cmd(int argc, char **argv);

static struct cli_tree default_tree[] = {
	c_dir("/pktgen/bin"),
	c_cmd("help",		help_cmd, 		"help command"),

	c_cmd("clear",		misc_cmd,		"clear stats, ..."),
	c_alias("clr",		"clear all stats",	"clear all port stats"),
	c_cmd("geometry",	misc_cmd, 		"set the screen geometry"),
	c_alias("geom",		"geometry",		"set or show screen geometry"),
	c_cmd("load",		misc_cmd, 		"load command file"),
	c_cmd("script", 	misc_cmd,		"run a Lua script"),
	c_cmd("lua", 		misc_cmd,		"execute a Lua string"),
	c_cmd("save", 		misc_cmd,		"save the current state"),
	c_cmd("redisplay",	misc_cmd,		"redisplay the screen"),
	c_alias("cls",		"redisplay",	"redraw screen"),
	c_cmd("reset",		misc_cmd,		"reset pktgen configuration"),
	c_alias("rst",          "reset all",    "reset all ports"),
	c_cmd("restart", 	misc_cmd,		"restart port"),
	c_cmd("port", 		misc_cmd, 		"Switch between ports"),
	c_cmd("ping4", 		misc_cmd, 		"Send a ping packet for IPv4"),
#ifdef INCLUDE_PING6
	c_cmd("ping6", 		misc_cmd,		"Send a ping packet for IPv6"),
#endif

	c_cmd("sequence",	seq_cmd,		"sequence command"),
	c_alias("seq",		"sequence",		"sequence command"),

	c_cmd("page",		page_cmd,		"change page displays"),
	c_cmd("theme", 		theme_cmd,		"Set, save, show the theme"),
	c_cmd("range",		range_cmd,		"Range commands"),
	c_cmd("enable",		en_dis_cmd,		"enable features"),
	c_cmd("disable",	en_dis_cmd,		"disable features"),
	c_cmd("start",		start_stop_cmd,	"start features"),
	c_cmd("stop",		start_stop_cmd,	"stop features"),
	c_alias("str",		"start all",	"start all ports sending packets"),
	c_alias("stp",		"stop all",		"stop all ports sending packets"),
	c_cmd("pcap",		pcap_cmd, 		"pcap commands"),
	c_cmd("set", 		set_cmd, 		"set a number of options"),
	c_cmd("debug",          debug_cmd,		"debug commands"),

	c_alias("on",       "enable screen","Enable screen updates"),
	c_alias("off",      "disable screen", "Disable screen updates"),

	c_end()
};

static int
init_tree(void)
{
	/* Add the system default commands in /sbin directory */
	if (cli_default_tree_init())
		return -1;

	/* Add the Pktgen directory tree */
	if (cli_add_tree(cli_root_node(), default_tree))
	        return -1;

	cli_help_add("Title", NULL, title_help);
	cli_help_add("Page", page_map, page_help);
	cli_help_add("Enable", enable_map, enable_help);
	cli_help_add("Set", set_map, set_help);
	cli_help_add("Range", range_map, range_help);
	cli_help_add("Sequence", seq_map, seq_help);
	cli_help_add("PCAP", pcap_map, pcap_help);
	cli_help_add("Start", start_map, start_help);
	cli_help_add("Debug", debug_map, debug_help);
	cli_help_add("Misc", misc_map, misc_help);
	cli_help_add("Theme", theme_map, theme_help);
	cli_help_add("Status", NULL, status_help);

	/* Make sure the pktgen commands are executable an in search path */
	if (cli_add_bin_path("/pktgen/bin"))
		return -1;

	return 0;
}

static void
my_prompt(int cont __rte_unused)
{
    cli_printf("Pktgen:%s> ", cli_path_string(NULL, NULL));
}

int
pktgen_cli_create(void)
{
    return cli_create(my_prompt,      /* my local prompt routine */
                     init_tree,
                     CLI_DEFAULT_NODES,
                     CLI_DEFAULT_HISTORY);
}

void
pktgen_cli_start(void)
{
    cli_start_with_timers(NULL);

    cli_destroy();
}

/**************************************************************************//**
 *
 * Display the help screen and pause if needed.
 *
 * DESCRIPTION
 * Display the help and use pause to show screen full of messages.
 *
 * RETURNS: N/A
 *
 * SEE ALSO:
 */

static int
help_cmd(int argc __rte_unused, char **argv __rte_unused)
{
	int paused;

	paused = scrn_is_paused();

	if (!paused)
		scrn_pause();

	scrn_setw(1);
	scrn_cls();
	scrn_pos(1, 1);

	cli_help_show_all("** Pktgen Help Information **");

	if (!paused) {
		scrn_setw(pktgen.last_row + 1);
		scrn_resume();
		pktgen_clear_display();
	}
	return 0;
}<|MERGE_RESOLUTION|>--- conflicted
+++ resolved
@@ -81,17 +81,9 @@
 
 	pkt_size = atoi(val);
 	if (!(rte_atomic32_read(&info->port_flags) & SEND_SHORT_PACKETS)) {
-<<<<<<< HEAD
-printf("Force size\n");
 		if (pkt_size < (MIN_PKT_SIZE + FCS_SIZE))
 			pkt_size = (MIN_PKT_SIZE + FCS_SIZE);
-	} else
-		printf("size %d\n", pkt_size);
-=======
-		if (pkt_size < (MIN_PKT_SIZE + FCS_SIZE))
-			pkt_size = (MIN_PKT_SIZE + FCS_SIZE);
-	}
->>>>>>> 04a30913
+	}
 
 	if (pkt_size > (MAX_PKT_SIZE + FCS_SIZE))
 		pkt_size = MAX_PKT_SIZE + FCS_SIZE;
