--- conflicted
+++ resolved
@@ -129,11 +129,7 @@
 static const char *range_help[] = {
 	"",
 	"  -- Setup the packet range values --",
-<<<<<<< HEAD
-	"   note: SMMI = start|min|max|inc (start, minimum, maximum, increment)",
-=======
 	"     note: SMMI = start|min|max|inc (start, minimum, maximum, increment)",
->>>>>>> be18be82
 	"",
 	"range <portlist> src|dst mac <SMMI> <etheraddr> - Set destination/source MAC address",
 	"      e.g: range 0 src mac start 00:00:00:00:00:00",
@@ -378,29 +374,12 @@
 };
 
 static const char *set_help[] = {
-<<<<<<< HEAD
-=======
 	"",
->>>>>>> be18be82
 	"    note: <portlist>               - a list of ports (no spaces) e.g. 2,4,6-9,12 or the word 'all'",
 	"set <portlist> count <value>       - number of packets to transmit",
 	"set <portlist> size <value>        - size of the packet to transmit",
 	"set <portlist> rate <percent>      - Packet rate in percentage",
 	"set <portlist> burst <value>       - number of packets in a burst",
-<<<<<<< HEAD
-	"set <portlist> sport <value>       - Source port number for TCP",
-	"set <portlist> dport <value>       - Destination port number for TCP",
-	"set <portlist> prime <value>       - Set the number of packets to send on prime command",
-	"set <portlist> seq_cnt|seqcnt|seqCnt <value>",
-	"                                   - Set the number of packet in the sequence to send [0-16]",
-	"set <portlist> dump <value>        - Dump the next N received packets to the screen",
-	"set <portlist> vlan <value>        - Set the VLAN ID value for the portlist",
-	"set <portlist> jitter <value>      - Set the jitter threshold in micro-seconds",
-	"set <portlist> mpls <value>        - Set the MPLS entry for the portlist (must be specified in hex)",
-	"set <portlist> gre_key <value>     - Set the GRE key",
-	"set <portlist> src|dst mac <addr>  - Set MAC addresses 00:11:22:33:44:55 or 0011:2233:4455 format",
-	"set <portlist> jitter <value>      - Set the jitter value",
-=======
 	"set <portlist> tx_cycles <value>   - DEBUG to set the number of cycles per TX burst",
 	"set <portlist> sport <value>       - Source port number for TCP",
 	"set <portlist> dport <value>       - Destination port number for TCP",
@@ -411,7 +390,6 @@
 	"set <portlist> vlan <value>        - Set the VLAN ID value for the portlist",
 	"set <portlist> jitter <value>      - Set the jitter threshold in micro-seconds",
 	"set <portlist> src|dst mac <addr>  - Set MAC addresses 00:11:22:33:44:55 or 0011:2233:4455 format",
->>>>>>> be18be82
 	"set <portlist> type ipv4|ipv6|vlan|arp - Set the packet type to IPv4 or IPv6 or VLAN",
 	"set <portlist> proto udp|tcp|icmp  - Set the packet protocol to UDP or TCP or ICMP per port",
 	"set <portlist> pattern <type>      - Set the fill pattern type",
@@ -432,10 +410,7 @@
 	"          X: bit will get random value",
 	"set <portlist> cos <value>         - Set the CoS value for the portlist",
 	"set <portlist> tos <value>         - Set the ToS value for the portlist",
-<<<<<<< HEAD
-=======
 	"set <portlist> vxlan <flags> <group id> <vxlan_id> - Set the vxlan values",
->>>>>>> be18be82
 	"set ports_per_page <value>         - Set ports per page value 1 - 6",
 	CLI_HELP_PAUSE,
 	NULL
@@ -769,21 +744,14 @@
 };
 
 static const char *enable_help[] = {
-<<<<<<< HEAD
-=======
 	"",
->>>>>>> be18be82
 	"enable|disable <portlist> process  - Enable or Disable processing of ARP/ICMP/IPv4/IPv6 packets",
 	"enable|disable <portlist> mpls     - Enable/disable sending MPLS entry in packets",
 	"enable|disable <portlist> qinq     - Enable/disable sending Q-in-Q header in packets",
 	"enable|disable <portlist> gre      - Enable/disable GRE support",
 	"enable|disable <portlist> gre_eth  - Enable/disable GRE with Ethernet frame payload",
 	"enable|disable <portlist> vlan     - Enable/disable VLAN tagging",
-<<<<<<< HEAD
-	"enable|disable <portlist> garp     - Enable or Disable GARP packet processing and update MAC address",
-=======
 	"enable|disable <portlist> garp     - Enable or Disable Gratuitous ARP packet processing",
->>>>>>> be18be82
 	"enable|disable <portlist> random   - Enable/disable Random packet support",
 	"enable|disable <portlist> latency  - Enable/disable latency testing",
 	"enable|disable <portlist> pcap     - Enable or Disable sending pcap packets on a portlist",
@@ -794,14 +762,9 @@
 	"enable|disable <portlist> range    - Enable or Disable the given portlist for sending a range of packets",
 	"enable|disable <portlist> capture  - Enable/disable packet capturing on a portlist, disable to save capture",
 	"                                     Disable capture on a port to save the data into the currect working directory.",
-<<<<<<< HEAD
-	"enable|disable <portlist> bonding  - Enable call TX wiht zero packets for bonding driver",
-	"enable|disable <portlist> short    - Allow shorter then 64 byte frames to be sent",
-=======
 	"enable|disable <portlist> bonding  - Enable call TX with zero packets for bonding driver",
 	"enable|disable <portlist> short    - Allow shorter then 64 byte frames to be sent",
 	"enable|disable <portlist> vxlan    - Send VxLAN packets",
->>>>>>> be18be82
 	"enable|disable mac_from_arp        - Enable/disable MAC address from ARP packet",
 	"enable|disable screen              - Enable/disable updating the screen and unlock/lock window",
 	"    off                            - screen off shortcut",
@@ -1515,10 +1478,7 @@
 };
 
 static const char *page_help[] = {
-<<<<<<< HEAD
-=======
 	"",
->>>>>>> be18be82
 	"page [0-7]                         - Show the port pages or configuration or sequence page",
 	"page main                          - Display page zero",
 	"page range                         - Display the range packet page",
