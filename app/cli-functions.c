/*-
 * Copyright (c) <2017>, Intel Corporation
 * All rights reserved.
 *
 * Redistribution and use in source and binary forms, with or without
 * modification, are permitted provided that the following conditions
 * are met:
 *
 * - Redistributions of source code must retain the above copyright
 *   notice, this list of conditions and the following disclaimer.
 *
 * - Redistributions in binary form must reproduce the above copyright
 *   notice, this list of conditions and the following disclaimer in
 *   the documentation and/or other materials provided with the
 *   distribution.
 *
 * - Neither the name of Intel Corporation nor the names of its
 *   contributors may be used to endorse or promote products derived
 *   from this software without specific prior written permission.
 *
 * THIS SOFTWARE IS PROVIDED BY THE COPYRIGHT HOLDERS AND CONTRIBUTORS
 * "AS IS" AND ANY EXPRESS OR IMPLIED WARRANTIES, INCLUDING, BUT NOT
 * LIMITED TO, THE IMPLIED WARRANTIES OF MERCHANTABILITY AND FITNESS
 * FOR A PARTICULAR PURPOSE ARE DISCLAIMED. IN NO EVENT SHALL THE
 * COPYRIGHT OWNER OR CONTRIBUTORS BE LIABLE FOR ANY DIRECT, INDIRECT,
 * INCIDENTAL, SPECIAL, EXEMPLARY, OR CONSEQUENTIAL DAMAGES
 * (INCLUDING, BUT NOT LIMITED TO, PROCUREMENT OF SUBSTITUTE GOODS OR
 * SERVICES; LOSS OF USE, DATA, OR PROFITS; OR BUSINESS INTERRUPTION)
 * HOWEVER CAUSED AND ON ANY THEORY OF LIABILITY, WHETHER IN CONTRACT,
 * STRICT LIABILITY, OR TORT (INCLUDING NEGLIGENCE OR OTHERWISE)
 * ARISING IN ANY WAY OUT OF THE USE OF THIS SOFTWARE, EVEN IF ADVISED
 * OF THE POSSIBILITY OF SUCH DAMAGE.
 */

/* Created 2017 by Keith Wiles @ intel.com */

#include "cli-functions.h"

#include <stdio.h>
#include <termios.h>
#include <string.h>
#include <unistd.h>
#include <sys/types.h>
#include <signal.h>

#include <rte_version.h>
#include <rte_atomic.h>
#include <rte_devargs.h>
#include <rte_string_fns.h>
#ifndef RTE_LIBRTE_CLI
#include <cli_string_fns.h>
#endif
#include <rte_hexdump.h>
#ifdef RTE_LIBRTE_RBUF
#include <rte_rbuf.h>
#endif

#include "pktgen.h"

#include <cli.h>
#include <cli_map.h>

#include "copyright_info.h"
#include "pktgen-cmds.h"
#include "pktgen-main.h"
#include "lpktgenlib.h"
#include "pktgen-display.h"
#include "pktgen-random.h"
#include "pktgen-log.h"
#ifndef RTE_LIBRTE_CLI
#include "pg_ether.h"
#endif

static inline uint16_t
valid_pkt_size(char *val)
{
	uint16_t pkt_size;

	if (!val)
		return (MIN_PKT_SIZE + FCS_SIZE);

	pkt_size = atoi(val);
	if (pkt_size < (MIN_PKT_SIZE + FCS_SIZE))
		pkt_size = (MIN_PKT_SIZE + FCS_SIZE);

	if (pkt_size > (MAX_PKT_SIZE + FCS_SIZE))
		pkt_size = MAX_PKT_SIZE + FCS_SIZE;

	return pkt_size;
}

/**********************************************************/
static const char *title_help[] = {
	"   *** Pktgen Help information ***",
	"",
	NULL,
};

static inline int
command_error(const char * msg, const char *group, int argc, char **argv)
{
	int n;

	if (group)
		cli_help_show_group(group);
	if (msg)
		cli_printf("%s:\n", msg);
	cli_printf("  Invalid line: <");
	for(n = 0; n < argc; n++)
		cli_printf("%s ", argv[n]);
	cli_printf(">\n");
	return -1;
}

static const char *status_help[] = {
	"       Flags: P---------------- - Promiscuous mode enabled",
	"               E                - ICMP Echo enabled",
	"                A               - Send ARP Request flag",
	"                 G              - Send Gratuitous ARP flag",
	"                  C             - TX Cleanup flag",
	"                   p            - PCAP enabled flag",
	"                    S           - Send Sequence packets enabled",
	"                     R          - Send Range packets enabled",
	"                      D         - DPI Scanning enabled (If Enabled)",
	"                       I        - Process packets on input enabled",
	"                        *       - Using TAP interface for this port can be [-rt*]",
	"                         L      - Send Latency packets"
	"                          V     - Send VLAN ID tag",
	"                          M     - Send MPLS header",
	"                          Q     - Send Q-in-Q tags",
	"                           g    - Process GARP packets",
	"                            g   - Perform GRE with IPv4 payload",
	"                            G   - Perform GRE with Ethernet payload",
	"                             C  - Capture received packets",
	"                              R - Random bitfield(s) are applied",
	"Notes: <state>       - Use enable|disable or on|off to set the state.",
	"       <portlist>    - a list of ports (no spaces) as 2,4,6-9,12 or 3-5,8 or 5 or the word 'all'",
	"       Color best seen on a black background for now",
	"       To see a set of example Lua commands see the files in wr-examples/pktgen/test",
	CLI_HELP_PAUSE,
	NULL
};

#define SMMI	"%|start|minimum|maximum|increment|min|max|inc"
static struct cli_map range_map[] = {
	{ 20, "range %P dst mac "SMMI" %m" },
	{ 21, "range %P src mac "SMMI" %m" },
	{ 22, "range %P dst mac %m %m %m %m" },
	{ 23, "range %P src mac %m %m %m %m" },
	{ 30, "range %P dst ip "SMMI" %4" },
	{ 31, "range %P src ip "SMMI" %4" },
	{ 32, "range %P dst ip %4 %4 %4 %4" },
	{ 33, "range %P src ip %4 %4 %4 %4" },
	{ 40, "range %P proto tcp|udp" },
	{ 50, "range %P dst port "SMMI" %d" },
	{ 51, "range %P src port "SMMI" %d" },
	{ 52, "range %P dst port %d %d %d %d" },
	{ 53, "range %P src port %d %d %d %d" },
	{ 60, "range %P vlan "SMMI" %d" },
	{ 61, "range %P vlan %d %d %d %d" },
	{ 70, "range %P size "SMMI" %d" },
	{ 71, "range %P size %d %d %d %d" },
	{ 80, "range %P mpls entry %h" },
	{ 85, "range %P qinq index %d %d" },
	{ 90, "range %P gre key %d" },
    { -1, NULL }
};

static const char *range_help[] = {
	"  -- Setup the packet range values --",
	"   note: SMMI = start|min|max|inc (start, minimum, maximum, increment)",
	"range <portlist> src|dst mac <SMMI> <etheraddr> - Set destination/source MAC address",
	"            e.g: range 0 src mac start 00:00:00:00:00:00",
	"                 range 0 dst mac max 00:12:34:56:78:90",
	"             or  range 0 src mac 00:00:00:00:00:00 00:00:00:00:00:00 00:12:34:56:78:90 00:00:00:01:01:01",
	"range <portlist> src|dst ip <SMMI> <ipaddr>   - Set source IP start address",
	"            e.g: range 0 dst ip start 0.0.0.0",
	"                 range 0 dst ip min 0.0.0.0",
	"                 range 0 dst ip max 1.2.3.4",
	"                 range 0 dst ip inc 0.0.1.0",
    "             or  range 0 dst ip 0.0.0.0 0.0.0.0 1.2.3.4 0.0.1.0",
	"range <portlist> proto tcp|udp                - Set the IP protocol type",
	"range <portlist> src|dst port <SMMI> <value>  - Set UDP/TCP source/dest port number",
	"   or  range <portlist> src|dst port <start> <min> <max> <inc>",
	"range <portlist> vlan <SMMI> <value>          - Set vlan id start address",
	"   or  range <portlist> vlan <start> <min> <max> <inc>",
	"range <portlist> size <SMMI> <value>          - Set pkt size start address",
	"   or  range <portlist> size <start> <min> <max> <inc>",
	"range <portlist> teid <SMMI> <value>          - Set TEID value",
	"   or  range <portlist> teid <start> <min> <max> <inc>",
	"range <portlist> mpls entry <hex-value>       - Set MPLS entry value",
	"range <portlist> qinq index <val1> <val2>     - Set QinQ index values",
	"range <portlist> gre key <value>              - Set GRE key value",
	CLI_HELP_PAUSE,
	NULL
};

static int
range_cmd(int argc, char **argv)
{
	struct cli_map *m;
	portlist_t portlist;
	struct pg_ipaddr ip;
	char *what, *p;
	const char *val;

	m = cli_mapping(range_map, argc, argv);
	if (!m)
		return command_error("Range command error", "Range", argc, argv);

	rte_parse_portlist(argv[1], &portlist);

	what = argv[4];
	val = (const char*)argv[5];
	switch(m->index) {
		case 20:
			foreach_port(portlist,
			     range_set_dest_mac(info, what, rte_ether_aton(val, NULL)));
			break;
		case 21:
			foreach_port(portlist,
			     range_set_src_mac(info, what, rte_ether_aton(val, NULL)));
			break;
		case 22:
			foreach_port(portlist,
			     range_set_dest_mac(info, "start", rte_ether_aton((const char *)argv[4], NULL));
			     range_set_dest_mac(info, "min", rte_ether_aton((const char *)argv[5], NULL));
			     range_set_dest_mac(info, "max", rte_ether_aton((const char *)argv[6], NULL));
			     range_set_dest_mac(info, "inc", rte_ether_aton((const char *)argv[7], NULL))
				);
			break;
		case 23:
			foreach_port(portlist,
			     range_set_src_mac(info, "start", rte_ether_aton((const char *)argv[4], NULL));
			     range_set_src_mac(info, "min", rte_ether_aton((const char *)argv[5], NULL));
			     range_set_src_mac(info, "max", rte_ether_aton((const char *)argv[6], NULL));
			     range_set_src_mac(info, "inc", rte_ether_aton((const char *)argv[7], NULL))
				);
			break;
		case 30:
			/* Remove the /XX mask value is supplied */
			p = strchr(argv[4], '/');
			if (p)
				*p = '\0';
			rte_atoip(val, PG_IPADDR_V4, &ip, sizeof(ip));
			foreach_port(portlist,
			     range_set_dst_ip(info, what, &ip));
			break;
		case 31:
			/* Remove the /XX mask value is supplied */
			p = strchr(argv[4], '/');
			if (p)
				*p = '\0';
			rte_atoip(argv[5], PG_IPADDR_V4, &ip, sizeof(ip));
			foreach_port(portlist,
			     range_set_src_ip(info, what, &ip));
			break;
		case 32:
			foreach_port(portlist,
				rte_atoip(argv[4], PG_IPADDR_V4, &ip, sizeof(ip));
			    range_set_dst_ip(info, (char *)(uintptr_t)"start", &ip);
				rte_atoip(argv[5], PG_IPADDR_V4, &ip, sizeof(ip));
			    range_set_dst_ip(info, (char *)(uintptr_t)"min", &ip);
				rte_atoip(argv[6], PG_IPADDR_V4, &ip, sizeof(ip));
			    range_set_dst_ip(info, (char *)(uintptr_t)"max", &ip);
				rte_atoip(argv[7], PG_IPADDR_V4, &ip, sizeof(ip));
			    range_set_dst_ip(info, (char *)(uintptr_t)"inc", &ip)
				);
			break;
		case 33:
			foreach_port(portlist,
				rte_atoip(argv[4], PG_IPADDR_V4, &ip, sizeof(ip));
			    range_set_src_ip(info, (char *)(uintptr_t)"start", &ip);
				rte_atoip(argv[5], PG_IPADDR_V4, &ip, sizeof(ip));
			    range_set_src_ip(info, (char *)(uintptr_t)"min", &ip);
				rte_atoip(argv[6], PG_IPADDR_V4, &ip, sizeof(ip));
			    range_set_src_ip(info, (char *)(uintptr_t)"max", &ip);
				rte_atoip(argv[7], PG_IPADDR_V4, &ip, sizeof(ip));
			    range_set_src_ip(info, (char *)(uintptr_t)"inc", &ip)
				);
			break;
		case 40:
			foreach_port(portlist,
				range_set_proto(info, what) );
			break;
		case 50:
			foreach_port(portlist,
				range_set_dst_port(info, what, atoi(val)) );
			break;
		case 51:
			foreach_port(portlist,
				range_set_src_port(info, what, atoi(val)) );
			break;
		case 52:
			foreach_port(portlist,
					range_set_dst_port(info, (char *)(uintptr_t)"start", atoi(argv[4]));
					range_set_dst_port(info, (char *)(uintptr_t)"min", atoi(argv[5]));
					range_set_dst_port(info, (char *)(uintptr_t)"max", atoi(argv[6]));
					range_set_dst_port(info, (char *)(uintptr_t)"inc", atoi(argv[7]))
					);
			break;
		case 53:
			foreach_port(portlist,
					range_set_src_port(info, (char *)(uintptr_t)"start", atoi(argv[4]));
					range_set_src_port(info, (char *)(uintptr_t)"min", atoi(argv[5]));
					range_set_src_port(info, (char *)(uintptr_t)"max", atoi(argv[6]));
					range_set_src_port(info, (char *)(uintptr_t)"inc", atoi(argv[7]))
					);
			break;
		case 60:
			foreach_port(portlist,
				range_set_vlan_id(info, argv[3], atoi(what)) );
			break;
		case 61:
			foreach_port(portlist,
				range_set_vlan_id(info, (char *)(uintptr_t)"start", atoi(argv[3]));
				range_set_vlan_id(info, (char *)(uintptr_t)"min", atoi(argv[4]));
				range_set_vlan_id(info, (char *)(uintptr_t)"max", atoi(argv[5]));
				range_set_vlan_id(info, (char *)(uintptr_t)"inc", atoi(argv[6]))
				);
			break;
		case 70:
			foreach_port(portlist,
				range_set_pkt_size(info, argv[3], valid_pkt_size(what)));
			break;
		case 71:
			foreach_port(portlist,
				range_set_pkt_size(info, (char *)(uintptr_t)"start", valid_pkt_size(argv[3]));
				range_set_pkt_size(info, (char *)(uintptr_t)"min", valid_pkt_size(argv[4]));
				range_set_pkt_size(info, (char *)(uintptr_t)"max", valid_pkt_size(argv[5]));
				range_set_pkt_size(info, (char *)(uintptr_t)"inc", valid_pkt_size(argv[6]));
				);
			break;
		case 80:
			foreach_port(portlist,
				range_set_mpls_entry(info, strtoul(what, NULL, 16)) );
			break;
		case 85:
			foreach_port(portlist,
				range_set_qinqids(info, atoi(what), atoi(val)) );
			break;
		case 90:
			foreach_port(portlist,
				range_set_gre_key(info, strtoul(what, NULL, 10)) );
			break;
		default:
			return -1;
	}
	pktgen_update_display();
	return 0;
}

#define set_types	"count|"		/*  0 */ \
					"size|"			/*  1 */ \
					"rate|"			/*  2 */ \
					"burst|"		/*  3 */ \
					"tx_cycles|"	/*  4 */ \
					"sport|"		/*  5 */ \
					"dport|"		/*  6 */ \
					"seq_cnt|"		/*  7 */ \
					"prime|"		/*  8 */ \
					"dump|"			/*  9 */ \
					"vlan|"			/* 10 */ \
					"seqCnt"		/* 11 */

static struct cli_map set_map[] = {
	{ 10, "set %P %|" set_types " %d" },
	{ 11, "set %P jitter %D" },
	{ 20, "set %P type %|arp|ipv4|ipv6|ip4|ip6|vlan" },
	{ 21, "set %P proto %|udp|tcp|icmp" },
	{ 22, "set %P src mac %m" },
	{ 23, "set %P dst mac %m" },
	{ 24, "set %P pattern %|abc|none|user|zero" },
	{ 25, "set %P user pattern %s" },
	{ 30, "set %P src ip %4" },
	{ 31, "set %P dst ip %4" },
	{ 40, "set ports_per_page %d" },
	{ 50, "set %P qinqids %d %d" },
	{ 60, "set %P rnd %d %d %s" },
    { -1, NULL }
};

static const char *set_help[] = {
	"set <portlist> <type> value        - Set a few port values",
	"  <portlist>                       - a list of ports as 2,4,6-9,12 or the word 'all'",
	"  <type>         count             - number of packets to transmit",
	"                 size              - size of the packet to transmit",
	"                 rate              - Packet rate in percentage",
	"                 burst             - number of packets in a burst",
	"                 sport             - Source port number for TCP",
	"                 dport             - Destination port number for TCP",
	"                 prime             - Set the number of packets to send on prime command",
	"                 seq_cnt           - Set the number of packet in the sequence to send",
	"                 dump              - Dump the next <value> received packets to the screen",
	"                 vlan              - Set the VLAN ID value for the portlist",
	"                 jitter            - Set the jitter threshold in micro-seconds",
	"                 mpls entry        - Set the MPLS entry for the portlist (must be specified in hex)",
	"                 gre_key           - Set the GRE key",
	"                 src|dst mac <etheraddr> - Set MAC addresses 00:11:22:33:44:55",
	"                                     You can use 0011:2233:4455 format as well",
	"set <portlist> jitter <value>      - Set the jitter value",
	"set <portlist> type ipv4|ipv6|vlan|arp - Set the packet type to IPv4 or IPv6 or VLAN",
	"set <portlist> proto udp|tcp|icmp  - Set the packet protocol to UDP or TCP or ICMP per port",
	"set <portlist> pattern <type>      - Set the fill pattern type",
	"     type - abc                    - Default pattern of abc string",
	"            none                   - No fill pattern, maybe random data",
	"            zero                   - Fill of zero bytes",
	"            user                   - User supplied string of max 16 bytes",
	"set <portlist> user pattern <string> - A 16 byte string, must set 'pattern user' command",
	"set <portlist> [src|dst] ip ipaddr - Set IP addresses, Source must include network mask e.g. 10.1.2.3/24",
	"set ports_per_page <value>         - Set ports per page value 1 - 6",
	"set <portlist> qinqids <id1> <id2> - Set the Q-in-Q ID's for the portlist",
	"set <portlist> rnd <idx> <off> <mask> - Set random mask for all transmitted packets from portlist",
	"                                     idx: random mask slot",
	"                                     off: offset in packets, where to apply mask",
	"                                     mask: up to 32 bit long mask specification (empty to disable):",
	"                                       0: bit will be 0",
	"                                       1: bit will be 1",
	"                                       .: bit will be ignored (original value is retained)",
	"                                       X: bit will get random value",
	CLI_HELP_PAUSE,
	NULL
};

static int
set_cmd(int argc, char **argv)
{
	portlist_t portlist;
	char *what, *p;
	int value, n;
	struct cli_map *m;
	struct pg_ipaddr ip;
	uint16_t id1, id2;

	m = cli_mapping(set_map, argc, argv);
	if (!m)
		return command_error("Set command is invalid", "Set", argc, argv);

	rte_parse_portlist(argv[1], &portlist);

	what = argv[2];
	value = atoi(argv[3]);

	switch(m->index) {
		case 10:
			n = cli_map_list_search(m->fmt, argv[2], 2);
			foreach_port(portlist, _do(
				switch(n) {
					case 0: single_set_tx_count(info, value); break;
					case 1: single_set_pkt_size(info, valid_pkt_size(argv[3])); break;
					case 2: single_set_tx_rate(info, argv[3]); break;
					case 3: single_set_tx_burst(info, value); break;
					case 4: debug_set_tx_cycles(info, value); break;
					case 5: single_set_port_value(info, what[0], value); break;
					case 6: single_set_port_value(info, what[0], value); break;
					case 7: pktgen_set_port_seqCnt(info, value); break;
					case 8: pktgen_set_port_prime(info, value); break;
					case 9: debug_set_port_dump(info, value); break;
					case 10: single_set_vlan_id(info, value); break;
					case 11: pktgen_set_port_seqCnt(info, value); break;
					default:
						return -1;
				}) );
			break;
		case 11:
			foreach_port(portlist, single_set_jitter(info,
										strtoull(argv[3], NULL, 0)));
			break;
		case 20:
			foreach_port(portlist, single_set_pkt_type(info, argv[3]));
			break;
		case 21:
			foreach_port(portlist, single_set_proto(info, argv[3]));
			break;
		case 22:
			foreach_port(portlist,
				single_set_src_mac(info, rte_ether_aton(argv[4], NULL)));
			break;
		case 23:
			foreach_port(portlist,
				single_set_dst_mac(info, rte_ether_aton(argv[4], NULL)));
			break;
		case 24:
			foreach_port(portlist, pattern_set_type(info, argv[3]));
			break;
		case 25:
			foreach_port(portlist,
				 pattern_set_user_pattern(info, argv[3]));
			break;
		case 30:
			p = strchr(argv[4], '/');
			if (!p) {
				char buf[32];
				snprintf(buf, sizeof(buf), "%s/32", argv[4]);
				cli_printf("src IP address should contain /NN subnet value, default /32\n");
				rte_atoip(buf, PG_IPADDR_V4 | PG_IPADDR_NETWORK, &ip, sizeof(ip));
			} else
				rte_atoip(argv[4], PG_IPADDR_V4 | PG_IPADDR_NETWORK, &ip, sizeof(ip));
			foreach_port(portlist, single_set_ipaddr(info, 's', &ip));
			break;
		case 31:
			/* Remove the /XX mask value if supplied */
			p = strchr(argv[4], '/');
			if (p) {
				cli_printf("Subnet mask not required, removing subnet mask value\n");
				*p = '\0';
			}
			rte_atoip(argv[4], PG_IPADDR_V4, &ip, sizeof(ip));
			foreach_port(portlist, single_set_ipaddr(info, 'd', &ip));
			break;
		case 40:
			pktgen_set_page_size(atoi(argv[2]));
			break;
		case 50:
			id1 = strtol(argv[3], NULL, 0);
			id2 = strtol(argv[4], NULL, 0);
			foreach_port(portlist, single_set_qinqids(info, id1, id2));
			break;
		default:
			return -1;
	}

	pktgen_update_display();
	return 0;
}

static struct cli_map pcap_map[] = {
	{ 10, "pcap index" },
	{ 20, "pcap show" },
	{ 30, "pcap filter %P %s" },
    { -1, NULL }
};

static const char *pcap_help[] = {
	"pcap show                          - Show PCAP information",
	"pcap index                         - Move the PCAP file index to the given packet number,  0 - rewind, -1 - end of file",
	"pcap filter <portlist> <string>    - PCAP filter string to filter packets on receive",
	"",
	NULL
};

static int
pcap_cmd(int argc, char **argv)
{
	struct cli_map *m;
	pcap_info_t   *pcap;
	uint32_t max_cnt;
	uint32_t value;
	portlist_t portlist;

	m = cli_mapping(pcap_map, argc, argv);
	if (!m)
		return command_error("PCAP command invalid", "PCAP", argc, argv);

	switch(m->index) {
		case 10:
			pcap = pktgen.info[pktgen.portNum].pcap;
			max_cnt = pcap->pkt_count;
			value = strtoul(argv[1], NULL, 10);

			if (pcap) {
				if (value >= max_cnt)
					pcap->pkt_idx = max_cnt - RTE_MIN(PCAP_PAGE_SIZE, (int)max_cnt);
				else
					pcap->pkt_idx = value;
				pktgen.flags |= PRINT_LABELS_FLAG;
			} else
				pktgen_log_error(" ** PCAP file is not loaded on port %d",
						 pktgen.portNum);
			break;
		case 20:
			if (pktgen.info[pktgen.portNum].pcap)
				_pcap_info(pktgen.info[pktgen.portNum].pcap, pktgen.portNum, 1);
			else
				pktgen_log_error(" ** PCAP file is not loaded on port %d",
						 pktgen.portNum);
			break;
		case 30:
			rte_parse_portlist(argv[2], &portlist);
			foreach_port(portlist,
				pcap_filter(info, argv[3]) );
			break;
		default:
			return -1;
	}
	pktgen_update_display();
	return 0;
}

static struct cli_map start_map[] = {
	{  10, "start %P" },
	{  20, "stop %P" },
	{  40, "start %P prime" },
	{  50, "start %P arp %|request|gratuitous|req|grat" },
    { -1, NULL }
};

static const char *start_help[] = {
	"",
	"start <portlist>                   - Start transmitting packets",
	"stop <portlist>                    - Stop transmitting packets",
	"stp                                - Stop all ports from transmitting",
	"str                                - Start all ports transmitting",
	"start <portlist> prime             - Transmit packets on each port listed. See set prime command above",
	"start <portlist> arp <type>        - Send a ARP type packet",
	"    type - request | gratuitous | req | grat",
	CLI_HELP_PAUSE,
	NULL
};

static int
start_stop_cmd(int argc, char **argv)
{
	struct cli_map *m;
	portlist_t portlist;

	m = cli_mapping(start_map, argc, argv);
	if (!m)
		return command_error("Start/Stop command invalid", "Start", argc, argv);

	rte_parse_portlist(argv[1], &portlist);

	switch (m->index) {
		case 10:
			foreach_port(portlist, pktgen_start_transmitting(info));
			break;
		case 20:
			foreach_port(portlist, pktgen_stop_transmitting(info));
			break;
		case 40:
			foreach_port(portlist, pktgen_prime_ports(info));
			break;
		case 50:
			if (argv[3][0] == 'g')
				foreach_port(portlist,
				     pktgen_send_arp_requests(info, GRATUITOUS_ARP) );
			else
				foreach_port(portlist,
				     pktgen_send_arp_requests(info, 0) );
			break;
		default:
			return -1;
	}
	pktgen_update_display();
	return 0;
}

static struct cli_map theme_map[] = {
	{  0, "theme" },
	{ 10, "theme %|on|off" },
	{ 20, "theme %s %s %s %s" },
	{ 30, "theme save" },
	{ -1, NULL }
};

static const char *theme_help[] = {
	"theme <item> <fg> <bg> <attr>      - Set color for item with fg/bg color and attribute value",
	"theme show                         - List the item strings, colors and attributes to the items",
	"theme save <filename>              - Save the current color theme to a file",
	CLI_HELP_PAUSE,
	NULL
};

static int
theme_cmd(int argc, char **argv)
{
	struct cli_map *m;

	m = cli_mapping(theme_map, argc, argv);
	if (!m)
		return command_error("Theme command invalid", "Theme", argc, argv);

	switch(m->index) {
	case 0:  pktgen_theme_show(); break;
	case 10: pktgen_theme_state(argv[1]); pktgen_clear_display(); break;
	case 20: pktgen_set_theme_item(argv[1], argv[2], argv[3], argv[4]); break;
	case 30: pktgen_theme_save(argv[2]); break;
	default: return cli_help_show_group("Theme");
	}
	return 0;
}

#define ed_type	"process|"		/*  0 */	\
				"mpls|" 		/*  1 */	\
				"qinq|" 		/*  2 */	\
				"gre|" 			/*  3 */	\
				"gre_eth|"		/*  4 */	\
				"vlan|" 		/*  5 */	\
				"garp|" 		/*  6 */	\
				"random|" 		/*  7 */	\
				"latency|" 		/*  8 */	\
				"pcap|" 		/*  9 */	\
				"blink|" 		/* 10 */	\
				"rx_tap|" 		/* 11 */	\
				"tx_tap|"		/* 12 */	\
				"icmp|"			/* 13 */	\
				"range|"		/* 14 */	\
				"capture|"		/* 15 */	\
				"bonding"		/* 16 */

static struct cli_map enable_map[] = {
	{ 10, "enable %P %|" ed_type },
	{ 20, "disable %P %|" ed_type },
	{ 30, "enable %|screen|mac_from_arp" },
	{ 31, "disable %|screen|mac_from_arp"},
    { -1, NULL }
};

static const char *enable_help[] = {
	"enable|disable <portlist> <features>",
	"    Feature - process              - Enable or Disable processing of ARP/ICMP/IPv4/IPv6 packets",
	"              mpls                 - Enable/disable sending MPLS entry in packets",
    "              qinq                 - Enable/disable sending Q-in-Q header in packets",
	"              gre                  - Enable/disable GRE support",
	"              gre_eth              - Enable/disable GRE with Ethernet frame payload",
	"              vlan                 - Enable/disable VLAN tagging",
	"              garp                 - Enable or Disable GARP packet processing and update MAC address",
	"              random               - Enable/disable Random packet support",
	"              latency              - Enable/disable latency testing",
    "              pcap                 - Enable or Disable sending pcap packets on a portlist",
	"              blink                - Blink LED on port(s)",
	"              rx_tap               - Enable/Disable RX Tap support",
	"              tx_tap               - Enable/Disable TX Tap support",
	"              icmp                 - Enable/Disable sending ICMP packets",
	"              range                - Enable or Disable the given portlist for sending a range of packets",
	"              capture              - Enable/disable packet capturing on a portlist",
    "              bonding              - Enable call TX wiht zero packets for bonding driver",
	"",
	"enable|disable screen              - Enable/disable updating the screen and unlock/lock window",
	"               mac_from_arp        - Enable/disable MAC address from ARP packet",
	"off                                - screen off shortcut",
	"on                                 - screen on shortcut",
	CLI_HELP_PAUSE,
	NULL
};

static int
en_dis_cmd(int argc, char **argv)
{
	struct cli_map *m;
	portlist_t portlist;
	int n, state;

	m = cli_mapping(enable_map, argc, argv);
	if (!m)
		return command_error("Enable/Disable invalid command", "Enable", argc, argv);

	rte_parse_portlist(argv[1], &portlist);

	switch (m->index) {
		case 10:
		case 20:
			n = cli_map_list_search(m->fmt, argv[2], 2);

			state = estate(argv[0]);

			switch(n) {
				case 0:
					foreach_port(portlist, enable_process(info, state));
					break;
				case 1:
					foreach_port(portlist, enable_mpls(info, state) );
					break;
				case 2:
					foreach_port(portlist, enable_qinq(info, state) );
					break;
				case 3:
					foreach_port(portlist, enable_gre(info, state) );
					break;
				case 4:
					foreach_port(portlist, enable_gre_eth(info, state));
					break;
				case 5:
					foreach_port(portlist, enable_vlan(info, state) );
					break;
				case 6:
					foreach_port(portlist, enable_garp(info, state) );
					break;
				case 7:
					foreach_port(portlist, enable_random(info, state) );
					break;
				case 8:
					foreach_port(portlist, enable_latency(info, state) );
					break;
				case 9:
					foreach_port(portlist, enable_pcap(info, state) );
					break;
				case 10:
					foreach_port(portlist, debug_blink(info, state));

					if (pktgen.blinklist)
						pktgen.flags |= BLINK_PORTS_FLAG;
					else
						pktgen.flags &= ~BLINK_PORTS_FLAG;
					break;
				case 11:
					foreach_port(portlist, enable_rx_tap(info, state));
					break;
				case 12:
					foreach_port(portlist, enable_tx_tap(info, state));
					break;
				case 13:
					foreach_port(portlist, enable_icmp_echo(info, state));
					break;
				case 14:
					foreach_port(portlist, enable_range(info, state));
					break;
				case 15:
					foreach_port(portlist, pktgen_set_capture(info, state));
					break;
				case 16:
					foreach_port(portlist, enable_bonding(info, state));
					break;
				default:
					cli_printf("Invalid option %s\n", ed_type);
					return -1;
			}
			break;

		case 30:
		case 31:
			state = estate(argv[0]);

			if (argv[1][0] == 'm')
				enable_mac_from_arp(state);
			else
				pktgen_screen(state);
			break;
		default:
			cli_usage();
			return -1;
	}
	pktgen_update_display();
	return 0;
}

static struct cli_map debug_map[] = {
	{ 10, "debug l2p" },
	{ 20, "debug tx_debug" },
	{ 30, "debug mempool %P %s" },
	{ 40, "debug pdump %P" },
	{ 50, "debug memzone" },
	{ 51, "debug memseg" },
	{ 60, "debug hexdump %H %d" },
	{ 61, "debug hexdump %H" },
#ifdef RTE_LIBRTE_RBUF
	{ 70, "debug rbuf" },
#endif
	{ 80, "debug break" },
    { -1, NULL }
};

static const char *debug_help[] = {
	"debug l2p                          - Dump out internal lcore to port mapping",
	"debug tx_debug                     - Enable tx debug output",
	"debug mempool <portlist> <type>    - Dump out the mempool info for a given type",
	"debug pdump <portlist>             - Hex dump the first packet to be sent, single packet mode only",
	"debug memzone                      - List all of the current memzones",
	"debug memseg                       - List all of the current memsegs",
	"debug hexdump <addr> <len>         - hex dump memory at given address",
#ifdef RTE_LIBRTE_RBUF
	"debug rbuf                         - dump out the RBUF structure",
#endif
	"debug break                        - break into the debugger",
	"",
	NULL
};

static int
debug_cmd(int argc, char **argv)
{
	struct cli_map *m;
	portlist_t portlist;
	unsigned int len;
	const void *addr;

	m = cli_mapping(debug_map, argc, argv);
	if (!m)
		return command_error("Debug invalid command", "Debug", argc, argv);

	switch(m->index) {
		case 10:
			pktgen_l2p_dump();
			break;
		case 20:
			if ( (pktgen.flags & TX_DEBUG_FLAG) == 0)
				pktgen.flags |= TX_DEBUG_FLAG;
			else
				pktgen.flags &= ~TX_DEBUG_FLAG;
			pktgen_clear_display();
			break;
		case 30:
			rte_parse_portlist(argv[2], &portlist);
			if (!strcmp(argv[1], "dump") )
				foreach_port(portlist,
					     debug_mempool_dump(info, argv[3]) );
			break;
		case 40:
			rte_parse_portlist(argv[2], &portlist);
			foreach_port(portlist, debug_pdump(info));
			pktgen_update_display();
			break;
		case 50:
			rte_memzone_dump(stdout);
			break;
		case 51:
			rte_dump_physmem_layout(stdout);
			break;
		case 60:
		case 61:
<<<<<<< HEAD
			addr = (void *)strtoull(argv[2], NULL, 0);
=======
			addr = (void *)(uintptr_t)strtoull(argv[2], NULL, 0);
>>>>>>> 5b1ff48f
			if (argc == 3)
				len = 64;
			else
				len = strtoul(argv[3], NULL, 0);
			rte_hexdump(stdout, "", addr, len);
			break;
#ifdef RTE_LIBRTE_RBUF
		case 70:
			rte_rbuf_dump(stdout);
			break;
#endif
		case 80:
			kill(getpid(), SIGINT);
			break;
		default:
			return -1;
	}
	return 0;
}

/**************************************************************************//**
 *
 * cmd_set_seq_parsed - Set a sequence config for given port and slot.
 *
 * DESCRIPTION
 * Set up the sequence packets for a given port and slot.
 *
 * RETURNS: N/A
 *
 * SEE ALSO:
 * 	"%|seq|sequence %d %P %m %m %4 %4 %d %d %|ipv4|ipv6 %|udp|tcp|icmp %d %d %d"
 */

static int
seq_1_set_cmd(int argc __rte_unused, char **argv)
{
	char *proto = argv[10], *p;
	char *eth = argv[9];
	int seqnum = atoi(argv[1]);
	portlist_t portlist;
	struct pg_ipaddr dst, src;
	struct ether_addr dmac, smac;
	uint32_t teid;

	if ( (proto[0] == 'i') && (eth[3] == '6') ) {
		cli_printf("Must use IPv4 with ICMP type packets\n");
		return -1;
	}

	if (seqnum >= NUM_SEQ_PKTS)
		return -1;

	teid = (argc == 11)? strtoul(argv[13], NULL, 10) : 0;
	p = strchr(argv[5], '/'); /* remove subnet if found */
	if (p)
		*p = '\0';
	rte_atoip(argv[5], PG_IPADDR_V4, &dst, sizeof(dst));
	p = strchr(argv[6], '/');
	if (!p) {
		char buf[32];
		cli_printf("src IP address should contain /NN subnet value, default /32\n");
		snprintf(buf, sizeof(buf), "%s/32", argv[6]);
		rte_atoip(buf, PG_IPADDR_V4 | PG_IPADDR_NETWORK, &src, sizeof(src));
	} else
		rte_atoip(argv[6], PG_IPADDR_V4 | PG_IPADDR_NETWORK, &src, sizeof(src));
	rte_parse_portlist(argv[2], &portlist);
    rte_ether_aton(argv[3], &dmac);
	rte_ether_aton(argv[4], &smac);
	foreach_port(portlist,
		     pktgen_set_seq(info, seqnum,
				    &dmac, &smac,
				    &dst, &src,
				    atoi(argv[7]), atoi(argv[8]),
					eth[3], proto[0],
				    atoi(argv[11]), atoi(argv[12]),
				    teid) );

	pktgen_update_display();
	return 0;
}

/**************************************************************************//**
 *
 * cmd_set_seq_parsed - Set a sequence config for given port and slot.
 *
 * DESCRIPTION
 * Set up the sequence packets for a given port and slot.
 *
 * RETURNS: N/A
 *
 * SEE ALSO:
 * 	"%|seq|sequence %d %P dst %m src %m dst %4 src %4 sport %d dport %d %|ipv4|ipv6 %|udp|tcp|icmp vlan %d size %d teid %d"
 */

static int
seq_2_set_cmd(int argc __rte_unused, char **argv)
{
	char *proto = argv[16], *p;
	char *eth = argv[15];
	int seqnum = atoi(argv[1]);
	portlist_t portlist;
	struct pg_ipaddr dst, src;
	struct ether_addr dmac, smac;
	uint32_t teid;

	if ( (proto[0] == 'i') && (eth[3] == '6') ) {
		cli_printf("Must use IPv4 with ICMP type packets\n");
		return -1;
	}

	if (seqnum >= NUM_SEQ_PKTS)
		return -1;

	teid = (argc == 23)? strtoul(argv[22], NULL, 10) : 0;
	p = strchr(argv[8], '/'); /* remove subnet if found */
	if (p)
		*p = '\0';
	rte_atoip(argv[8], PG_IPADDR_V4, &dst, sizeof(dst));
	p = strchr(argv[10], '/');
	if (p == NULL) {
		char buf[32];
		snprintf(buf, sizeof(buf), "%s/32", argv[10]);
		cli_printf("src IP address should contain /NN subnet value, default /32");
		rte_atoip(buf, PG_IPADDR_V4 | PG_IPADDR_NETWORK, &src, sizeof(src));
	} else
		rte_atoip(argv[10], PG_IPADDR_V4 | PG_IPADDR_NETWORK, &src, sizeof(src));
	rte_parse_portlist(argv[2], &portlist);
    rte_ether_aton(argv[3], &dmac);
	rte_ether_aton(argv[4], &smac);
	foreach_port(portlist,
		     pktgen_set_seq(info, seqnum,
				    &dmac, &smac,
				    &dst, &src,
				    atoi(argv[12]), atoi(argv[14]), eth[3],
				    proto[0],
				    atoi(argv[18]), atoi(argv[20]),
				    teid) );

	pktgen_update_display();
	return 0;
}

static struct cli_map seq_map[] = {
	{ 10, "%|seq|sequence %d %P %m %m %4 %4 %d %d %|ipv4|ipv6 %|udp|tcp|icmp %d %d" },
	{ 11, "%|seq|sequence %d %P %m %m %4 %4 %d %d %|ipv4|ipv6 %|udp|tcp|icmp %d %d %d" },
	{ 12, "%|seq|sequence %d %P dst %m src %m dst %4 src %4 sport %d dport %d %|ipv4|ipv6 %|udp|tcp|icmp vlan %d size %d" },
	{ 13, "%|seq|sequence %d %P dst %m src %m dst %4 src %4 sport %d dport %d %|ipv4|ipv6 %|udp|tcp|icmp vlan %d size %d teid %d" },
	{ -1, NULL }
};

static const char *seq_help[] = {
	"sequence <seq#> <portlist> dst <Mac> src <Mac> dst <IP> src <IP> sport <val> dport <val> ipv4|ipv6 udp|tcp|icmp vlan <val> pktsize <val> [teid <val>]",
	"sequence <seq#> <portlist> <dst-Mac> <src-Mac> <dst-IP> <src-IP> <sport> <dport> ipv4|ipv6 udp|tcp|icmp <vlanid> <pktsize> [<teid>]",
	"                                   - Set the sequence packet information, make sure the src-IP",
	"                                     has the netmask value eg 1.2.3.4/24",
	"",
	NULL
};

static int
seq_cmd(int argc, char **argv)
{
	struct cli_map *m;

	m = cli_mapping(seq_map, argc, argv);
	if (!m)
		return command_error("Sequence invalid command", "Seq", argc, argv);

	switch(m->index) {
		case 10:
		case 11: seq_1_set_cmd(argc, argv); break;
		case 12:
		case 13: seq_2_set_cmd(argc, argv); break;
		default:
			return -1;
	}
	return 0;
}

/**************************************************************************//**
 *
 * script_cmd - Command to execute a script.
 *
 * DESCRIPTION
 * Load the script file and execute the commands.
 *
 * RETURNS: N/A
 *
 * SEE ALSO:
 */

static int
script_cmd(int argc __rte_unused, char **argv)
{
	lua_State *L = pktgen.L;

	if (L == NULL) {
		pktgen_log_error("Lua is not initialized!");
		return -1;
	}

	if (is_help(argc, argv)) {
		cli_printf("\nUsage: %s <script-string>\n", argv[0]);
		return 0;
	}

	if (luaL_dofile(L, argv[1]) != 0)
		pktgen_log_error("%s", lua_tostring(L, -1));
	return 0;
}

/**************************************************************************//**
 *
 * cmd_exec_lua_parsed - Command to execute lua code on command line.
 *
 * DESCRIPTION
 * Execute a string of lua code
 *
 * RETURNS: N/A
 *
 * SEE ALSO:
 */

static int
exec_lua_cmd(int argc __rte_unused, char **argv __rte_unused)
{
	lua_State *L = pktgen.L;
	char buff[512], *p;
	int i;
	size_t n, sz;

	if (L == NULL) {
		pktgen_log_error("Lua is not initialized!");
		return -1;
	}

	if (is_help(argc, argv)) {
		cli_printf("\nUsage: %s <script-string>\n", argv[0]);
		return 0;
	}

	memset(buff, 0, sizeof(buff));
	sz = sizeof(buff) - 1;
	n = 0;
	for(i = 1, p = buff; i < argc; i++) {
		if ((strlen(argv[i]) + 1) > (sz - n)) {
			cli_printf("Input line too long > 512 bytes\n");
			return -1;
		}
		n += snprintf(&p[n], sz - n, "%s ", argv[i]);
	}

	if (luaL_dostring(L, buff) != 0)
		pktgen_log_error("%s", lua_tostring(L, -1));
	return 0;
}

static struct cli_map misc_map[] = {
	{ 10, "clear %P stats" },
	{ 20, "geometry %s" },
	{ 21, "geometry" },
	{ 30, "load %s" },
	{ 40, "script %l" },
	{ 50, "lua %l" },
	{ 60, "save %s" },
	{ 70, "redisplay" },
	{ 100, "reset %P" },
	{ 110, "restart" },
	{ 130, "port %d" },
	{ 135, "ports per page %d" },
	{ 140, "ping4 %P" },
#ifdef INCLUDE_PING6
	{ 141, "ping6 %P" },
#endif
	{ -1, NULL }
};

static const char *misc_help[] = {
	"save <path-to-file>                - Save a configuration file using the filename",
	"load <path-to-file>                - Load a command/script file from the given path",
	"script <filename>                  - Execute the Lua script code in file (www.lua.org).",
	"lua 'lua string'                   - Execute the Lua code in the string needs quotes",
	"geometry <geom>                    - Set the display geometry Columns by Rows (ColxRow)",
	"clear <portlist> stats             - Clear the statistics",
	"clr                                - Clear all Statistices",
	"reset <portlist>                   - Reset the configuration the ports to the default",
	"rst                                - Reset the configuration for all ports",
	"ports per page [1-6]               - Set the number of ports displayed per page",
	"port <number>                      - Sets the sequence packets to display for a given port",
	"restart <portlist>                 - Restart or stop a ethernet port and restart",
	"ping4 <portlist>                   - Send a IPv4 ICMP echo request on the given portlist",
#ifdef INCLUDE_PING6
	"ping6 <portlist>                   - Send a IPv6 ICMP echo request on the given portlist",
#endif
	CLI_HELP_PAUSE,
	NULL
};

static int
misc_cmd(int argc, char **argv)
{
	struct cli_map *m;
	portlist_t portlist;
	uint16_t rows, cols;
	char *p;

	m = cli_mapping(misc_map, argc, argv);
	if (!m)
		return command_error("Misc invalid command", "Misc", argc, argv);

	switch(m->index) {
		case 10:
			rte_parse_portlist(argv[1], &portlist);
			foreach_port(portlist,
				     pktgen_clear_stats(info) );
			pktgen_clear_display();
			break;
		case 20:
			p = strchr(argv[1], 'x');
			if (p) {
				rows = strtol(++p, NULL, 10);
				cols = strtol(argv[1], NULL, 10);

				pktgen_display_set_geometry(rows, cols);
				pktgen_clear_display();
			} else
				return -1;
			/* FALLTHRU */
		case 21:
			pktgen_display_get_geometry(&rows, &cols);
			break;
		case 30:
			if (cli_execute_cmdfile(argv[1]) )
				cli_printf("load command failed for %s\n", argv[1]);
			if (!scrn_is_paused() )
				pktgen_force_update();
			break;
		case 40: script_cmd(argc, argv); break;
		case 50: exec_lua_cmd(argc, argv); break;
		case 60: pktgen_save(argv[1]); break;
		case 70: pktgen_clear_display(); break;
		case 100:
			rte_parse_portlist(argv[1], &portlist);
			foreach_port(portlist,
				     pktgen_reset(info) );
			break;
		case 110:
			rte_parse_portlist(argv[1], &portlist);
			foreach_port(portlist,
				     pktgen_port_restart(info) );
			break;
		case 120:
		case 130: pktgen_set_port_number(atoi(argv[1])); break;
		case 140:
			rte_parse_portlist(argv[1], &portlist);
			foreach_port(portlist, pktgen_ping4(info));
			pktgen_force_update();
			break;
#ifdef INCLUDE_PING6
		case 141:
			rte_parse_portlist(argv[1], &portlist);
			foreach_port(portlist, pktgen_ping6(info));
			pktgen_update_display();
			break;
#endif
		default:
			return -1;
	}
	return 0;
}

static struct cli_map page_map[] = {
	{ 10, "page %d" },
	{ 11, "page %|main|range|config|cfg|pcap|cpu|next|sequence|seq|rnd|log|latency|stats" },
	{ -1, NULL }
};

static const char *page_help[] = {
	"page <pages>                       - Show the port pages or configuration or sequence page",
	"     [0-7]                         - Page of different ports",
	"     main                          - Display page zero",
	"     range                         - Display the range packet page",
	"     config | cfg                  - Display the configuration page",
	"     pcap                          - Display the pcap page",
	"     cpu                           - Display some information about the CPU system",
	"     next                          - Display next page of PCAP packets.",
	"     sequence | seq                - sequence will display a set of packets for a given port",
	"                                     Note: use the 'port <number>' to display a new port sequence",
	"     rnd                           - Display the random bitfields to packets for a given port",
	"                                     Note: use the 'port <number>' to display a new port sequence",
	"     log                           - Display the log messages page",
	"     latency                       - Display the latency page",
	"     stats                         - Display physical ports stats for all ports",
	CLI_HELP_PAUSE,
	NULL
};

static int
page_cmd(int argc, char **argv)
{
	struct cli_map *m;

	m = cli_mapping(page_map, argc, argv);
	if (!m)
		return command_error("Page invalid command", "Page", argc, argv);

	switch(m->index) {
		case 10:
		case 11: pktgen_set_page(argv[1]); break;
		default:
			return -1;
	}
	return 0;
}

/**********************************************************/
/**********************************************************/
/****** CONTEXT (list of instruction) */

static int help_cmd(int argc, char **argv);

static struct cli_tree default_tree[] = {
	c_dir("/pktgen/bin"),
	c_cmd("help",		help_cmd, 		"help command"),

	c_cmd("clear",		misc_cmd,		"clear stats, ..."),
	c_alias("clr",		"clear all stats",	"clear all port stats"),
	c_cmd("geometry",	misc_cmd, 		"set the screen geometry"),
	c_alias("geom",		"geometry",		"set or show screen geometry"),
	c_cmd("load",		misc_cmd, 		"load command file"),
	c_cmd("script", 	misc_cmd,		"run a Lua script"),
	c_cmd("lua", 		misc_cmd,		"execute a Lua string"),
	c_cmd("save", 		misc_cmd,		"save the current state"),
	c_cmd("redisplay",	misc_cmd,		"redisplay the screen"),
	c_alias("cls",		"redisplay",	"redraw screen"),
	c_cmd("reset",		misc_cmd,		"reset pktgen configuration"),
	c_alias("rst",          "reset all",    "reset all ports"),
	c_cmd("restart", 	misc_cmd,		"restart port"),
	c_cmd("port", 		misc_cmd, 		"Switch between ports"),
	c_cmd("ping4", 		misc_cmd, 		"Send a ping packet for IPv4"),
#ifdef INCLUDE_PING6
	c_cmd("ping6", 		misc_cmd,		"Send a ping packet for IPv6"),
#endif

	c_cmd("sequence",	seq_cmd,		"sequence command"),
	c_alias("seq",		"sequence",		"sequence command"),

	c_cmd("page",		page_cmd,		"change page displays"),
	c_cmd("theme", 		theme_cmd,		"Set, save, show the theme"),
	c_cmd("range",		range_cmd,		"Range commands"),
	c_cmd("enable",		en_dis_cmd,		"enable features"),
	c_cmd("disable",	en_dis_cmd,		"disable features"),
	c_cmd("start",		start_stop_cmd,	"start features"),
	c_cmd("stop",		start_stop_cmd,	"stop features"),
	c_alias("str",		"start all",	"start all ports sending packets"),
	c_alias("stp",		"stop all",		"stop all ports sending packets"),
	c_cmd("pcap",		pcap_cmd, 		"pcap commands"),
	c_cmd("set", 		set_cmd, 		"set a number of options"),
	c_cmd("debug",          debug_cmd,		"debug commands"),

	c_alias("on",       "enable screen","Enable screen updates"),
	c_alias("off",      "disable screen", "Disable screen updates"),

	c_end()
};

static int
init_tree(void)
{
	/* Add the system default commands in /sbin directory */
	if (cli_default_tree_init())
		return -1;

	/* Add the Pktgen directory tree */
	if (cli_add_tree(cli_root_node(), default_tree))
	        return -1;

	cli_help_add("Title", NULL, title_help);
	cli_help_add("Page", page_map, page_help);
	cli_help_add("Enable", enable_map, enable_help);
	cli_help_add("Set", set_map, set_help);
	cli_help_add("Range", range_map, range_help);
	cli_help_add("Sequence", seq_map, seq_help);
	cli_help_add("PCAP", pcap_map, pcap_help);
	cli_help_add("Start", start_map, start_help);
	cli_help_add("Debug", debug_map, debug_help);
	cli_help_add("Misc", misc_map, misc_help);
	cli_help_add("Theme", theme_map, theme_help);
	cli_help_add("Status", NULL, status_help);

	/* Make sure the pktgen commands are executable an in search path */
	if (cli_add_bin_path("/pktgen/bin"))
		return -1;

	return 0;
}

static void
my_prompt(int cont __rte_unused)
{
    cli_printf("Pktgen:%s> ", cli_path_string(NULL, NULL));
}

int
pktgen_cli_create(void)
{
    return cli_create(my_prompt,      /* my local prompt routine */
                     init_tree,
                     CLI_DEFAULT_NODES,
                     CLI_DEFAULT_HISTORY);
}

void
pktgen_cli_start(void)
{
    cli_start_with_timers(NULL);

    cli_destroy();
}

/**************************************************************************//**
 *
 * Display the help screen and pause if needed.
 *
 * DESCRIPTION
 * Display the help and use pause to show screen full of messages.
 *
 * RETURNS: N/A
 *
 * SEE ALSO:
 */

static int
help_cmd(int argc __rte_unused, char **argv __rte_unused)
{
	int paused;

	paused = scrn_is_paused();

	if (!paused)
		scrn_pause();

	scrn_setw(1);
	scrn_cls();
	scrn_pos(1, 1);

	cli_help_show_all("** Pktgen Help Information **");

	if (!paused) {
		scrn_setw(pktgen.last_row + 1);
		scrn_resume();
		pktgen_clear_display();
	}
	return 0;
}<|MERGE_RESOLUTION|>--- conflicted
+++ resolved
@@ -908,11 +908,7 @@
 			break;
 		case 60:
 		case 61:
-<<<<<<< HEAD
-			addr = (void *)strtoull(argv[2], NULL, 0);
-=======
 			addr = (void *)(uintptr_t)strtoull(argv[2], NULL, 0);
->>>>>>> 5b1ff48f
 			if (argc == 3)
 				len = 64;
 			else
