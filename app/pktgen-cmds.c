--- conflicted
+++ resolved
@@ -1951,17 +1951,10 @@
 		inet_mtoh64((struct ether_addr *)mac, &info->range.dst_mac_max);
 	else if (!strcmp(what, "inc") )
 		inet_mtoh64((struct ether_addr *)mac, &info->range.dst_mac_inc);
-<<<<<<< HEAD
-	else if ( !strcmp(what, "start") ) {
-		inet_mtoh64((struct ether_addr *)mac, &info->range.dst_mac);
-		/* Changes add below to reflect MAC value in range */
-		memcpy(&info->seq_pkt[RANGE_PKT].eth_dst_addr, mac->mac, 6);
-=======
 	else if (!strcmp(what, "start") ) {
 		inet_mtoh64((struct ether_addr *)mac, &info->range.dst_mac);
 		/* Changes add below to reflect MAC value in range */
         memcpy(&info->seq_pkt[RANGE_PKT].eth_dst_addr, mac->mac, 6);
->>>>>>> ddb9e0a5
 	}
 }
 
@@ -1986,17 +1979,10 @@
 		inet_mtoh64((struct ether_addr *)mac, &info->range.src_mac_max);
 	else if (!strcmp(what, "inc") )
 		inet_mtoh64((struct ether_addr *)mac, &info->range.src_mac_inc);
-<<<<<<< HEAD
-	else if ( !strcmp(what, "start") ) {
-		inet_mtoh64((struct ether_addr *)mac, &info->range.src_mac);
-		/* Changes add below to reflect MAC value in range */
-		memcpy(&info->seq_pkt[RANGE_PKT].eth_src_addr, mac->mac, 6);
-=======
 	else if (!strcmp(what, "start") ) {
 		inet_mtoh64((struct ether_addr *)mac, &info->range.src_mac);
         /* Changes add below to reflect MAC value in range */
         memcpy(&info->seq_pkt[RANGE_PKT].eth_src_addr, mac->mac, 6);
->>>>>>> ddb9e0a5
 	}
 }
 
@@ -2317,20 +2303,12 @@
 * SEE ALSO:
 */
 
-<<<<<<< HEAD
-void pktgen_set_seq(port_info_t * info, uint32_t seqnum,
-		cmdline_etheraddr_t *daddr, cmdline_etheraddr_t * saddr,
-		cmdline_ipaddr_t * ip_daddr, cmdline_ipaddr_t * ip_saddr,
-		uint32_t sport, uint32_t dport, char type, char proto,
-		uint16_t vlanid, uint32_t pktsize, uint32_t gtpu_teid)
-=======
 void
 pktgen_set_seq(port_info_t *info, uint32_t seqnum,
                cmdline_etheraddr_t *daddr, cmdline_etheraddr_t *saddr,
                cmdline_ipaddr_t *ip_daddr, cmdline_ipaddr_t *ip_saddr,
                uint32_t sport, uint32_t dport, char type, char proto,
                uint16_t vlanid, uint32_t pktsize, uint32_t gtpu_teid)
->>>>>>> ddb9e0a5
 {
 	pkt_seq_t     *pkt;
 
@@ -2348,15 +2326,9 @@
 	/* Force the IP protocol to IPv4 if this is a ICMP packet. */
 	if (proto == 'i')
 		type = '4';
-<<<<<<< HEAD
-	pkt->ethType		= (type == '6')? ETHER_TYPE_IPv6 : ETHER_TYPE_IPv4;
-	pkt->vlanid			= vlanid;
-	pkt->gtpu_teid      = gtpu_teid;
-=======
 	pkt->ethType        = (type == '6') ? ETHER_TYPE_IPv6 : ETHER_TYPE_IPv4;
 	pkt->vlanid         = vlanid;
 	pkt->gtpu_teid		= gtpu_teid;
->>>>>>> ddb9e0a5
 	pktgen_packet_ctor(info, seqnum, -1, NULL);
 }
 
