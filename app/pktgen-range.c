/*-
 * Copyright (c) <2010>, Intel Corporation
 * All rights reserved.
 *
 * Redistribution and use in source and binary forms, with or without
 * modification, are permitted provided that the following conditions
 * are met:
 *
 * - Redistributions of source code must retain the above copyright
 *   notice, this list of conditions and the following disclaimer.
 *
 * - Redistributions in binary form must reproduce the above copyright
 *   notice, this list of conditions and the following disclaimer in
 *   the documentation and/or other materials provided with the
 *   distribution.
 *
 * - Neither the name of Intel Corporation nor the names of its
 *   contributors may be used to endorse or promote products derived
 *   from this software without specific prior written permission.
 *
 * THIS SOFTWARE IS PROVIDED BY THE COPYRIGHT HOLDERS AND CONTRIBUTORS
 * "AS IS" AND ANY EXPRESS OR IMPLIED WARRANTIES, INCLUDING, BUT NOT
 * LIMITED TO, THE IMPLIED WARRANTIES OF MERCHANTABILITY AND FITNESS
 * FOR A PARTICULAR PURPOSE ARE DISCLAIMED. IN NO EVENT SHALL THE
 * COPYRIGHT OWNER OR CONTRIBUTORS BE LIABLE FOR ANY DIRECT, INDIRECT,
 * INCIDENTAL, SPECIAL, EXEMPLARY, OR CONSEQUENTIAL DAMAGES
 * (INCLUDING, BUT NOT LIMITED TO, PROCUREMENT OF SUBSTITUTE GOODS OR
 * SERVICES; LOSS OF USE, DATA, OR PROFITS; OR BUSINESS INTERRUPTION)
 * HOWEVER CAUSED AND ON ANY THEORY OF LIABILITY, WHETHER IN CONTRACT,
 * STRICT LIABILITY, OR TORT (INCLUDING NEGLIGENCE OR OTHERWISE)
 * ARISING IN ANY WAY OUT OF THE USE OF THIS SOFTWARE, EVEN IF ADVISED
 * OF THE POSSIBILITY OF SUCH DAMAGE.
 */

/**
 * Copyright (c) <2010-2014>, Wind River Systems, Inc. All rights reserved.
 *
 * Redistribution and use in source and binary forms, with or without modification, are
 * permitted provided that the following conditions are met:
 *
 * 1) Redistributions of source code must retain the above copyright notice,
 * this list of conditions and the following disclaimer.
 *
 * 2) Redistributions in binary form must reproduce the above copyright notice,
 * this list of conditions and the following disclaimer in the documentation and/or
 * other materials provided with the distribution.
 *
 * 3) Neither the name of Wind River Systems nor the names of its contributors may be
 * used to endorse or promote products derived from this software without specific
 * prior written permission.
 *
 * 4) The screens displayed by the application must contain the copyright notice as defined
 * above and can not be removed without specific prior written permission.
 *
 * THIS SOFTWARE IS PROVIDED BY THE COPYRIGHT HOLDERS AND CONTRIBUTORS "AS IS"
 *  AND ANY EXPRESS OR IMPLIED WARRANTIES, INCLUDING, BUT NOT LIMITED TO, THE
 * IMPLIED WARRANTIES OF MERCHANTABILITY AND FITNESS FOR A PARTICULAR PURPOSE
 * ARE DISCLAIMED. IN NO EVENT SHALL THE COPYRIGHT HOLDER OR CONTRIBUTORS BE
 * LIABLE FOR ANY DIRECT, INDIRECT, INCIDENTAL, SPECIAL, EXEMPLARY, OR CONSEQUENTIAL
 * DAMAGES (INCLUDING, BUT NOT LIMITED TO, PROCUREMENT OF SUBSTITUTE GOODS OR
 * SERVICES; LOSS OF USE, DATA, OR PROFITS; OR BUSINESS INTERRUPTION) HOWEVER
 * CAUSED AND ON ANY THEORY OF LIABILITY, WHETHER IN CONTRACT, STRICT LIABILITY,
 * OR TORT (INCLUDING NEGLIGENCE OR OTHERWISE) ARISING IN ANY WAY OUT OF THE
 * USE OF THIS SOFTWARE, EVEN IF ADVISED OF THE POSSIBILITY OF SUCH DAMAGE.
 */
/* Created 2010 by Keith Wiles @ intel.com */

#include "pktgen-display.h"
#include "pktgen-log.h"
#include "pktgen.h"

/**************************************************************************//**
*
* pktgen_range_ctor - Construct a range packet in buffer provided.
*
* DESCRIPTION
* Build the special range packet in the buffer provided.
*
* RETURNS: N/A
*
* SEE ALSO:
*/

void
pktgen_range_ctor(range_info_t *range, pkt_seq_t *pkt)
{
	switch (pkt->ethType) {
	case ETHER_TYPE_IPv4:
		switch (pkt->ipProto) {
		case PG_IPPROTO_TCP:
		case PG_IPPROTO_UDP:

<<<<<<< HEAD
			if(pkt->dport == PG_IPPROTO_L4_GTPU_PORT)
			{
				if ( unlikely(range->gtpu_teid_inc != 0) ) {
					uint32_t teid = pkt->gtpu_teid;
					teid += range->gtpu_teid_inc;
					if ( teid < range->gtpu_teid_min )
						teid = range->gtpu_teid_max;
					if ( teid > range->gtpu_teid_max )
						teid = range->gtpu_teid_min;
					pkt->gtpu_teid = teid;
				}
				else
					pkt->gtpu_teid = range->gtpu_teid;
			}

			if ( unlikely(range->src_port_inc != 0) ) {
=======
            if(pkt->dport == PG_IPPROTO_L4_GTPU_PORT)
            {
                if ( unlikely(range->gtpu_teid_inc != 0) ) {
                    uint32_t teid = pkt->gtpu_teid;
                    teid += range->gtpu_teid_inc;
                    if ( teid < range->gtpu_teid_min )
                        teid = range->gtpu_teid_max;
                    if ( teid > range->gtpu_teid_max )
                        teid = range->gtpu_teid_min;
                    pkt->gtpu_teid = teid;
                }
                else
                    pkt->gtpu_teid = range->gtpu_teid;
            }

			if (unlikely(range->src_port_inc != 0) ) {
>>>>>>> ddb9e0a5
				uint16_t sport = pkt->sport;
				sport += range->src_port_inc;
				if (sport < range->src_port_min)
					sport = range->src_port_max;
				if (sport > range->src_port_max)
					sport = range->src_port_min;
				pkt->sport = sport;
			} else
				pkt->sport = range->src_port;

			if (unlikely(range->dst_port_inc != 0) ) {
				uint16_t dport = pkt->dport;
				dport += range->dst_port_inc;
				if (dport < range->dst_port_min)
					dport = range->dst_port_max;
				if (dport > range->dst_port_max)
					dport = range->dst_port_min;
				pkt->dport = dport;
			} else
				pkt->dport = range->dst_port;

			if (unlikely(range->src_ip_inc != 0)) {
				uint32_t p = pkt->ip_src_addr;
				p += range->src_ip_inc;
				if (p < range->src_ip_min)
					p = range->src_ip_max;
				else if (p > range->src_ip_max)
					p = range->src_ip_min;
				pkt->ip_src_addr = p;
			} else
				pkt->ip_src_addr = range->src_ip;

			if (unlikely(range->dst_ip_inc != 0)) {
				uint32_t p = pkt->ip_dst_addr;
				p += range->dst_ip_inc;
				if (p < range->dst_ip_min)
					p = range->dst_ip_max;
				else if (p > range->dst_ip_max)
					p = range->dst_ip_min;
				pkt->ip_dst_addr = p;
			} else
				pkt->ip_dst_addr = range->dst_ip;

			if (unlikely(range->vlan_id_inc != 0)) {
				uint32_t p = pkt->vlanid;
				p += range->vlan_id_inc;
				if (p < range->vlan_id_min)
					p = range->vlan_id_max;
				else if (p > range->vlan_id_max)
					p = range->vlan_id_min;
				pkt->vlanid = p;
			} else
				pkt->vlanid = range->vlan_id;

			if (unlikely(range->pkt_size_inc != 0)) {
				uint32_t p = pkt->pktSize;
				p += range->pkt_size_inc;
				if (p < range->pkt_size_min)
					p = range->pkt_size_max;
				else if (p > range->pkt_size_max)
					p = range->pkt_size_min;
				pkt->pktSize = p;
			} else
				pkt->pktSize = range->pkt_size;

			if (unlikely(range->src_mac_inc != 0)) {
				uint64_t p;

				inet_mtoh64(&pkt->eth_src_addr, &p);

				p += range->src_mac_inc;
				if (p < range->src_mac_min)
					p = range->src_mac_max;
				else if (p > range->src_mac_max)
					p = range->src_mac_min;

				inet_h64tom(p, &pkt->eth_src_addr);
			} else
				inet_h64tom(range->src_mac, &pkt->eth_src_addr);

			if (unlikely(range->dst_mac_inc != 0)) {
				uint64_t p;

				inet_mtoh64(&pkt->eth_dst_addr, &p);

				p += range->dst_mac_inc;
				if (p < range->dst_mac_min)
					p = range->dst_mac_max;
				else if (p > range->dst_mac_max)
					p = range->dst_mac_min;

				inet_h64tom(p, &pkt->eth_dst_addr);
			} else
				inet_h64tom(range->dst_mac, &pkt->eth_dst_addr);

			break;
		default:
			pktgen_log_info("IPv4 ipProto %02x", pkt->ipProto);
			break;
		}
		break;
	case ETHER_TYPE_IPv6:
		switch (pkt->ipProto) {
		case PG_IPPROTO_UDP:
		case PG_IPPROTO_TCP:
			/* TODO: Need to handle the IPv6 packets. */
			pktgen_log_warning("IPv6 is not yet implemented");
			break;
		default:
			pktgen_log_info("IPv6 ipProto %04x", pkt->ipProto);
			break;
		}
		break;
	default:
		pktgen_log_info("ethType %04x", pkt->ethType);
		break;
	}
}

/**************************************************************************//**
*
* pktgen_print_range - Display the range data page.
*
* DESCRIPTION
* Display the range data page on the screen.
*
* RETURNS: N/A
*
* SEE ALSO:
*/

static void
pktgen_print_range(void)
{
	port_info_t *info;
	range_info_t *range;
	uint32_t pid, col, sp;
	char buff[32];
	int32_t row;
	struct ether_addr eaddr;
	char str[64];

	display_topline("<Range Page>");
	wr_scrn_printf(1, 3, "Ports %d-%d of %d", pktgen.starting_port, (pktgen.ending_port - 1), pktgen.nb_ports);

	row = PORT_STATE_ROW;
	wr_scrn_printf(row++, 1, "%-*s", COLUMN_WIDTH_0, "Port #");
	wr_scrn_printf(row++, 1, "%-*s", COLUMN_WIDTH_0, "dst.ip");
	wr_scrn_printf(row++, 1, "%-*s", COLUMN_WIDTH_0, "    inc");
	wr_scrn_printf(row++, 1, "%-*s", COLUMN_WIDTH_0, "    min");
	wr_scrn_printf(row++, 1, "%-*s", COLUMN_WIDTH_0, "    max");

	row++;
	wr_scrn_printf(row++, 1, "%-*s", COLUMN_WIDTH_0, "src.ip");
	wr_scrn_printf(row++, 1, "%-*s", COLUMN_WIDTH_0, "    inc");
	wr_scrn_printf(row++, 1, "%-*s", COLUMN_WIDTH_0, "    min");
	wr_scrn_printf(row++, 1, "%-*s", COLUMN_WIDTH_0, "    max");

	row++;
	wr_scrn_printf(row++, 1, "%-*s", COLUMN_WIDTH_0, "dst.port / inc");
	wr_scrn_printf(row++, 1, "%-*s", COLUMN_WIDTH_0, "     min / max");

	row++;
	wr_scrn_printf(row++, 1, "%-*s", COLUMN_WIDTH_0, "src.port / inc");
	wr_scrn_printf(row++, 1, "%-*s", COLUMN_WIDTH_0, "     min / max");

	row++;
	wr_scrn_printf(row++, 1, "%-*s", COLUMN_WIDTH_0, "vlan.id / inc");
	wr_scrn_printf(row++, 1, "%-*s", COLUMN_WIDTH_0, "    min / max");

	row++;
	wr_scrn_printf(row++, 1, "%-*s", COLUMN_WIDTH_0, "pkt.size / inc");
	wr_scrn_printf(row++, 1, "%-*s", COLUMN_WIDTH_0, "     min / max");

	row++;
	wr_scrn_printf(row++, 1, "%-*s", COLUMN_WIDTH_0, "dst.mac");
	wr_scrn_printf(row++, 1, "%-*s", COLUMN_WIDTH_0, "    inc");
	wr_scrn_printf(row++, 1, "%-*s", COLUMN_WIDTH_0, "    min");
	wr_scrn_printf(row++, 1, "%-*s", COLUMN_WIDTH_0, "    max");

	row++;
	wr_scrn_printf(row++, 1, "%-*s", COLUMN_WIDTH_0, "src.mac");
	wr_scrn_printf(row++, 1, "%-*s", COLUMN_WIDTH_0, "    inc");
	wr_scrn_printf(row++, 1, "%-*s", COLUMN_WIDTH_0, "    min");
	wr_scrn_printf(row++, 1, "%-*s", COLUMN_WIDTH_0, "    max");

<<<<<<< HEAD
	row++;
	wr_scrn_printf(row++, 1, "%-*s", COLUMN_WIDTH_0, "gtpu.teid / inc");
	wr_scrn_printf(row++, 1, "%-*s", COLUMN_WIDTH_0, "      min / max");

	// Get the last location to use for the window starting row.
=======
    row++;
    wr_scrn_printf(row++, 1, "%-*s", COLUMN_WIDTH_0, "gtpu.teid / inc");
    wr_scrn_printf(row++, 1, "%-*s", COLUMN_WIDTH_0, "      min / max");

	/* Get the last location to use for the window starting row. */
>>>>>>> ddb9e0a5
	pktgen.last_row = ++row;
	display_dashline(pktgen.last_row);

	/* Display the colon after the row label. */
	for (row = 3; row < (pktgen.last_row - 1); row++)
		wr_scrn_printf(row, COLUMN_WIDTH_0 - 1, ":");

	sp = pktgen.starting_port;
	for (pid = 0; pid < pktgen.nb_ports_per_page; pid++) {
		if (wr_get_map(pktgen.l2p, pid + sp, RTE_MAX_LCORE) == 0)
			continue;

		info = &pktgen.info[pid + sp];

		/* Display Port information Src/Dest IP addr, Netmask, Src/Dst MAC addr */
		col = (COLUMN_WIDTH_1 * pid) + COLUMN_WIDTH_0;
		row = PORT_STATE_ROW;

		/* Display the port number for the column */
		snprintf(buff, sizeof(buff), "Port-%d", pid + sp);
		wr_scrn_printf(row++, col, "%*s", COLUMN_WIDTH_1, buff);

		range = &info->range;
		wr_scrn_printf(row++, col, "%*s", COLUMN_WIDTH_1, inet_ntop4(buff, sizeof(buff), htonl(range->dst_ip), 0xFFFFFFFF));
		wr_scrn_printf(row++, col, "%*s", COLUMN_WIDTH_1, inet_ntop4(buff, sizeof(buff), htonl(range->dst_ip_inc), 0xFFFFFFFF));
		wr_scrn_printf(row++, col, "%*s", COLUMN_WIDTH_1, inet_ntop4(buff, sizeof(buff), htonl(range->dst_ip_min), 0xFFFFFFFF));
		wr_scrn_printf(row++, col, "%*s", COLUMN_WIDTH_1, inet_ntop4(buff, sizeof(buff), htonl(range->dst_ip_max), 0xFFFFFFFF));

		row++;
		wr_scrn_printf(row++, col, "%*s", COLUMN_WIDTH_1, inet_ntop4(buff, sizeof(buff), htonl(range->src_ip), 0xFFFFFFFF));
		wr_scrn_printf(row++, col, "%*s", COLUMN_WIDTH_1, inet_ntop4(buff, sizeof(buff), htonl(range->src_ip_inc), 0xFFFFFFFF));
		wr_scrn_printf(row++, col, "%*s", COLUMN_WIDTH_1, inet_ntop4(buff, sizeof(buff), htonl(range->src_ip_min), 0xFFFFFFFF));
		wr_scrn_printf(row++, col, "%*s", COLUMN_WIDTH_1, inet_ntop4(buff, sizeof(buff), htonl(range->src_ip_max), 0xFFFFFFFF));

		row++;
		snprintf(str, sizeof(str), "%5d/%5d", range->dst_port, range->dst_port_inc);
		wr_scrn_printf(row++, col, "%*s", COLUMN_WIDTH_1, str);
		snprintf(str, sizeof(str), "%5d/%5d", range->dst_port_min, range->dst_port_max);
		wr_scrn_printf(row++, col, "%*s", COLUMN_WIDTH_1, str);

		row++;
		snprintf(str, sizeof(str), "%5d/%5d", range->src_port, range->src_port_inc);
		wr_scrn_printf(row++, col, "%*s", COLUMN_WIDTH_1, str);
		snprintf(str, sizeof(str), "%5d/%5d", range->src_port_min, range->src_port_max);
		wr_scrn_printf(row++, col, "%*s", COLUMN_WIDTH_1, str);

		row++;
		snprintf(str, sizeof(str), "%4d/%4d", range->vlan_id, range->vlan_id_inc);
		wr_scrn_printf(row++, col, "%*s", COLUMN_WIDTH_1, str);
		snprintf(str, sizeof(str), "%4d/%4d", range->vlan_id_min, range->vlan_id_max);
		wr_scrn_printf(row++, col, "%*s", COLUMN_WIDTH_1, str);

		row++;
		snprintf(str, sizeof(str), "%4d/%4d", range->pkt_size + FCS_SIZE, range->pkt_size_inc);
		wr_scrn_printf(row++, col, "%*s", COLUMN_WIDTH_1, str);
		snprintf(str, sizeof(str), "%4d/%4d", range->pkt_size_min + FCS_SIZE, range->pkt_size_max + FCS_SIZE);
		wr_scrn_printf(row++, col, "%*s", COLUMN_WIDTH_1, str);

		row++;
		wr_scrn_printf(row++, col, "%*s", COLUMN_WIDTH_1, inet_mtoa(buff, sizeof(buff), inet_h64tom(range->dst_mac, &eaddr)));
		wr_scrn_printf(row++, col, "%*s", COLUMN_WIDTH_1, inet_mtoa(buff, sizeof(buff), inet_h64tom(range->dst_mac_inc, &eaddr)));
		wr_scrn_printf(row++, col, "%*s", COLUMN_WIDTH_1, inet_mtoa(buff, sizeof(buff), inet_h64tom(range->dst_mac_min, &eaddr)));
		wr_scrn_printf(row++, col, "%*s", COLUMN_WIDTH_1, inet_mtoa(buff, sizeof(buff), inet_h64tom(range->dst_mac_max, &eaddr)));

		row++;
		wr_scrn_printf(row++, col, "%*s", COLUMN_WIDTH_1, inet_mtoa(buff, sizeof(buff), inet_h64tom(range->src_mac, &eaddr)));
		wr_scrn_printf(row++, col, "%*s", COLUMN_WIDTH_1, inet_mtoa(buff, sizeof(buff), inet_h64tom(range->src_mac_inc, &eaddr)));
		wr_scrn_printf(row++, col, "%*s", COLUMN_WIDTH_1, inet_mtoa(buff, sizeof(buff), inet_h64tom(range->src_mac_min, &eaddr)));
		wr_scrn_printf(row++, col, "%*s", COLUMN_WIDTH_1, inet_mtoa(buff, sizeof(buff), inet_h64tom(range->src_mac_max, &eaddr)));

<<<<<<< HEAD
		row++;
		snprintf(str, sizeof(str), "%5d/%5d", range->gtpu_teid, range->gtpu_teid_inc);
		wr_scrn_printf(row++, col, "%*s", COLUMN_WIDTH_1, str);
		snprintf(str, sizeof(str), "%5d/%5d", range->gtpu_teid_min, range->gtpu_teid_max);
		wr_scrn_printf(row++, col, "%*s", COLUMN_WIDTH_1, str);
=======
        row++;
        snprintf(str, sizeof(str), "%5d/%5d", range->gtpu_teid, range->gtpu_teid_inc);
        wr_scrn_printf(row++, col, "%*s", COLUMN_WIDTH_1, str);
        snprintf(str, sizeof(str), "%5d/%5d", range->gtpu_teid_min, range->gtpu_teid_max);
        wr_scrn_printf(row++, col, "%*s", COLUMN_WIDTH_1, str);
>>>>>>> ddb9e0a5
	}

	pktgen.flags &= ~PRINT_LABELS_FLAG;
}

/**************************************************************************//**
*
* pktgen_page_range - Display the range data page.
*
* DESCRIPTION
* Display the range data page for a given port.
*
* RETURNS: N/A
*
* SEE ALSO:
*/

void
pktgen_page_range(void)
{
	if (pktgen.flags & PRINT_LABELS_FLAG)
		pktgen_print_range();
}

/**************************************************************************//**
*
* pktgen_range_setup - Setup the default values for a range port.
*
* DESCRIPTION
* Setup the default range data for a given port.
*
* RETURNS: N/A
*
* SEE ALSO:
*/

void
pktgen_range_setup(port_info_t *info)
{
	range_info_t *range = &info->range;

	range->dst_ip       = IPv4(192, 168, info->pid + 1, 1);
	range->dst_ip_min   = IPv4(192, 168, info->pid + 1, 1);
	range->dst_ip_max   = IPv4(192, 168, info->pid + 1, 254);
	range->dst_ip_inc   = 0x00000001;

	range->src_ip       = IPv4(192, 168, info->pid, 1);
	range->src_ip_min   = IPv4(192, 168, info->pid, 1);
	range->src_ip_max   = IPv4(192, 168, info->pid, 254);
	range->src_ip_inc   = 0x00000000;

	range->dst_port     = (info->pid << 8);
	range->dst_port_inc = 0x0001;
	range->dst_port_min = range->dst_port + 0;
	range->dst_port_max = range->dst_port + 254;

	range->src_port     = (info->pid << 8);
	range->src_port_inc = 0x0001;
	range->src_port_min = range->src_port + 0;
	range->src_port_max = range->src_port + 254;

	range->vlan_id      = info->vlanid;
	range->vlan_id_inc  = 0;
	range->vlan_id_min  = MIN_VLAN_ID;
	range->vlan_id_max  = MAX_VLAN_ID;

	range->pkt_size     = MIN_PKT_SIZE;
	range->pkt_size_inc = 0;
	range->pkt_size_min = MIN_PKT_SIZE;
	range->pkt_size_max = MAX_PKT_SIZE;

	info->seq_pkt[RANGE_PKT].pktSize = MIN_PKT_SIZE;

	inet_mtoh64(&info->seq_pkt[SINGLE_PKT].eth_dst_addr, &range->dst_mac);
	memset(&range->dst_mac_inc, 0, sizeof(range->dst_mac_inc));
	memset(&range->dst_mac_min, 0, sizeof(range->dst_mac_min));
	memset(&range->dst_mac_max, 0, sizeof(range->dst_mac_max));

	inet_mtoh64(&info->seq_pkt[SINGLE_PKT].eth_src_addr, &range->src_mac);
	memset(&range->src_mac_inc, 0, sizeof(range->src_mac_inc));
	memset(&range->src_mac_min, 0, sizeof(range->src_mac_min));
	memset(&range->src_mac_max, 0, sizeof(range->src_mac_max));
}<|MERGE_RESOLUTION|>--- conflicted
+++ resolved
@@ -90,24 +90,6 @@
 		case PG_IPPROTO_TCP:
 		case PG_IPPROTO_UDP:
 
-<<<<<<< HEAD
-			if(pkt->dport == PG_IPPROTO_L4_GTPU_PORT)
-			{
-				if ( unlikely(range->gtpu_teid_inc != 0) ) {
-					uint32_t teid = pkt->gtpu_teid;
-					teid += range->gtpu_teid_inc;
-					if ( teid < range->gtpu_teid_min )
-						teid = range->gtpu_teid_max;
-					if ( teid > range->gtpu_teid_max )
-						teid = range->gtpu_teid_min;
-					pkt->gtpu_teid = teid;
-				}
-				else
-					pkt->gtpu_teid = range->gtpu_teid;
-			}
-
-			if ( unlikely(range->src_port_inc != 0) ) {
-=======
             if(pkt->dport == PG_IPPROTO_L4_GTPU_PORT)
             {
                 if ( unlikely(range->gtpu_teid_inc != 0) ) {
@@ -124,7 +106,6 @@
             }
 
 			if (unlikely(range->src_port_inc != 0) ) {
->>>>>>> ddb9e0a5
 				uint16_t sport = pkt->sport;
 				sport += range->src_port_inc;
 				if (sport < range->src_port_min)
@@ -311,19 +292,11 @@
 	wr_scrn_printf(row++, 1, "%-*s", COLUMN_WIDTH_0, "    min");
 	wr_scrn_printf(row++, 1, "%-*s", COLUMN_WIDTH_0, "    max");
 
-<<<<<<< HEAD
-	row++;
-	wr_scrn_printf(row++, 1, "%-*s", COLUMN_WIDTH_0, "gtpu.teid / inc");
-	wr_scrn_printf(row++, 1, "%-*s", COLUMN_WIDTH_0, "      min / max");
-
-	// Get the last location to use for the window starting row.
-=======
     row++;
     wr_scrn_printf(row++, 1, "%-*s", COLUMN_WIDTH_0, "gtpu.teid / inc");
     wr_scrn_printf(row++, 1, "%-*s", COLUMN_WIDTH_0, "      min / max");
 
 	/* Get the last location to use for the window starting row. */
->>>>>>> ddb9e0a5
 	pktgen.last_row = ++row;
 	display_dashline(pktgen.last_row);
 
@@ -394,19 +367,11 @@
 		wr_scrn_printf(row++, col, "%*s", COLUMN_WIDTH_1, inet_mtoa(buff, sizeof(buff), inet_h64tom(range->src_mac_min, &eaddr)));
 		wr_scrn_printf(row++, col, "%*s", COLUMN_WIDTH_1, inet_mtoa(buff, sizeof(buff), inet_h64tom(range->src_mac_max, &eaddr)));
 
-<<<<<<< HEAD
-		row++;
-		snprintf(str, sizeof(str), "%5d/%5d", range->gtpu_teid, range->gtpu_teid_inc);
-		wr_scrn_printf(row++, col, "%*s", COLUMN_WIDTH_1, str);
-		snprintf(str, sizeof(str), "%5d/%5d", range->gtpu_teid_min, range->gtpu_teid_max);
-		wr_scrn_printf(row++, col, "%*s", COLUMN_WIDTH_1, str);
-=======
-        row++;
-        snprintf(str, sizeof(str), "%5d/%5d", range->gtpu_teid, range->gtpu_teid_inc);
-        wr_scrn_printf(row++, col, "%*s", COLUMN_WIDTH_1, str);
-        snprintf(str, sizeof(str), "%5d/%5d", range->gtpu_teid_min, range->gtpu_teid_max);
-        wr_scrn_printf(row++, col, "%*s", COLUMN_WIDTH_1, str);
->>>>>>> ddb9e0a5
+        	row++;
+        	snprintf(str, sizeof(str), "%5d/%5d", range->gtpu_teid, range->gtpu_teid_inc);
+        	wr_scrn_printf(row++, col, "%*s", COLUMN_WIDTH_1, str);
+        	snprintf(str, sizeof(str), "%5d/%5d", range->gtpu_teid_min, range->gtpu_teid_max);
+        	wr_scrn_printf(row++, col, "%*s", COLUMN_WIDTH_1, str);
 	}
 
 	pktgen.flags &= ~PRINT_LABELS_FLAG;
