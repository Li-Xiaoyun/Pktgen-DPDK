--- conflicted
+++ resolved
@@ -428,11 +428,7 @@
 	if (ret != 0)
 		pktgen_log_error("Failed to start lcore %d, return %d", i, ret);
 
-<<<<<<< HEAD
-	rte_delay_ms(1000);	/* Wait for the lcores to start up. */
-=======
 	rte_delay_us_sleep(50000);	/* Wait for the lcores to start up. */
->>>>>>> be18be82
 
 	/* Disable printing log messages of level info and below to screen, */
 	/* erase the screen and start updating the screen again. */
