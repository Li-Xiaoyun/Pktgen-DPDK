#
# Copyright (c) <2010-2014>, Wind River Systems, Inc. All rights reserved.
#
# Redistribution and use in source and binary forms, with or without modification, are
# permitted provided that the following conditions are met:
#
# 1) Redistributions of source code must retain the above copyright notice,
# this list of conditions and the following disclaimer.
#
# 2) Redistributions in binary form must reproduce the above copyright notice,
# this list of conditions and the following disclaimer in the documentation and/or
# other materials provided with the distribution.
#
# 3) Neither the name of Wind River Systems nor the names of its contributors may be
# used to endorse or promote products derived from this software without specific
# prior written permission.
#
# 4) The screens displayed by the application must contain the copyright notice as defined
# above and can not be removed without specific prior written permission.
#
# THIS SOFTWARE IS PROVIDED BY THE COPYRIGHT HOLDERS AND CONTRIBUTORS "AS IS"
# AND ANY EXPRESS OR IMPLIED WARRANTIES, INCLUDING, BUT NOT LIMITED TO, THE
# IMPLIED WARRANTIES OF MERCHANTABILITY AND FITNESS FOR A PARTICULAR PURPOSE
# ARE DISCLAIMED. IN NO EVENT SHALL THE COPYRIGHT HOLDER OR CONTRIBUTORS BE
# LIABLE FOR ANY DIRECT, INDIRECT, INCIDENTAL, SPECIAL, EXEMPLARY, OR CONSEQUENTIAL
# DAMAGES (INCLUDING, BUT NOT LIMITED TO, PROCUREMENT OF SUBSTITUTE GOODS OR
# SERVICES; LOSS OF USE, DATA, OR PROFITS; OR BUSINESS INTERRUPTION) HOWEVER
# CAUSED AND ON ANY THEORY OF LIABILITY, WHETHER IN CONTRACT, STRICT LIABILITY,
# OR TORT (INCLUDING NEGLIGENCE OR OTHERWISE) ARISING IN ANY WAY OUT OF THE
# USE OF THIS SOFTWARE, EVEN IF ADVISED OF THE POSSIBILITY OF SUCH DAMAGE.
#
# Created 2010-2014 by Keith Wiles @ windriver.com

ifeq ($(RTE_SDK),)
$(error "Please define RTE_SDK environment variable")
endif

# Default target, can be overriden by command line or environment
RTE_TARGET ?= x86_64-native-linuxapp-gcc

include $(RTE_SDK)/mk/rte.vars.mk

# binary name
APP = pktgen

CFLAGS_commands.o := -Wno-format-nonliteral
CFLAGS_pktgen-log.o := -Wno-format-nonliteral

CFLAGS += -O3 -g $(WERROR_FLAGS) -fno-stack-protector
CFLAGS += -I$(RTE_SRCDIR) -I$(RTE_SRCDIR)/../lib/common
CFLAGS += -I$(RTE_SRCDIR)/../lib/lua/src

<<<<<<< HEAD
LDLIBS += -L$(RTE_SRCDIR)/../lib/lua/src/lib/lua/src/$(RTE_TARGET)/lib -llua
LDLIBS += -L$(RTE_SRCDIR)/../lib/common/lib/common/$(RTE_TARGET)/lib -lcommon
=======
LUA_LIB    := $(RTE_SRCDIR)/../lib/lua/src/lib/lua/src/$(RTE_TARGET)/lib
COMMON_LIB := $(RTE_SRCDIR)/../lib/common/lib/common/$(RTE_TARGET)/lib
GUI_LIB    := $(RTE_SRCDIR)/../gui/gui/$(RTE_TARGET)/lib
>>>>>>> 1b074188

# all source are stored in SRCS-y
SRCS-y := \
	cmd-functions.c lpktgenlib.c pktgen-cmds.c pktgen.c \
	pktgen-main.c pktgen-pcap.c pktgen-range.c pktgen-cpu.c \
	pktgen-seq.c pktgen-dump.c pktgen-capture.c pktgen-stats.c \
	pktgen-port-cfg.c pktgen-ipv6.c pktgen-ipv4.c pktgen-arp.c \
	pktgen-gre.c pktgen-ether.c pktgen-tcp.c pktgen-udp.c pktgen-vlan.c \
	pktgen-random.c pktgen-display.c pktgen-log.c pktgen-gtpu.c

<<<<<<< HEAD
=======
MYLIB_PATH := -L$(LUA_LIB) -L$(COMMON_LIB)
MYLIBS := -llua -lcommon

ifeq ($(CONFIG_RTE_BUILD_SHARED_LIB),y)
	MYLIBS += -lrte_pmd_ixgbe
	RPATHS += -rpath=$(LUA_LIB) -rpath=$(COMMON_LIB)
endif

>>>>>>> 1b074188
# GUI support is a work in progress
ifeq ($(GUI),true)
	CFLAGS += -DGUI

	GTK_LIB = -L/usr/lib64/gtk-2.0/ \
		$(shell pkg-config --libs glib-2.0) \
		$(shell pkg-config --libs gtk+-2.0)

<<<<<<< HEAD
CFLAGS += $(shell pkg-config --cflags glib-2.0)
CFLAGS += $(shell pkg-config --cflags gtk+-2.0)
LDLIBS += $(shell pkg-config --libs glib-2.0)
LDLIBS += $(shell pkg-config --libs gtk+-2.0)
LDLIBS += -L$(RTE_SRCDIR)/../gui/gui/$(RTE_TARGET)/lib -lgui

DEPDIRS-y += ../gui
endif

LDLIBS += -rpath=$(RTE_SRCDIR)/../lib/lua/src/lib/lua/src/$(RTE_TARGET)/lib
LDLIBS += -rpath=$(RTE_SRCDIR)/../lib/common/lib/common/$(RTE_TARGET)/lib
LDLIBS += -lpcap -lm
=======
	MYLIB_PATH += -L$(GUI_LIB)
	MYLIBS += -lgui

	ifeq ($(CONFIG_RTE_BUILD_SHARED_LIB),y)
		RPATHS += -rpath=$(GUI_LIB)
	endif

	DEPDIRS-y += ../gui
endif

LDFLAGS += -g -lpcap $(RPATHS) $(MYLIB_PATH) $(MYLIBS) $(GTK_LIB) -lm
>>>>>>> 1b074188

DEPDIRS-y += ../lib/common ../lib/lua

include $(RTE_SDK)/mk/rte.extapp.mk<|MERGE_RESOLUTION|>--- conflicted
+++ resolved
@@ -50,14 +50,9 @@
 CFLAGS += -I$(RTE_SRCDIR) -I$(RTE_SRCDIR)/../lib/common
 CFLAGS += -I$(RTE_SRCDIR)/../lib/lua/src
 
-<<<<<<< HEAD
-LDLIBS += -L$(RTE_SRCDIR)/../lib/lua/src/lib/lua/src/$(RTE_TARGET)/lib -llua
-LDLIBS += -L$(RTE_SRCDIR)/../lib/common/lib/common/$(RTE_TARGET)/lib -lcommon
-=======
 LUA_LIB    := $(RTE_SRCDIR)/../lib/lua/src/lib/lua/src/$(RTE_TARGET)/lib
 COMMON_LIB := $(RTE_SRCDIR)/../lib/common/lib/common/$(RTE_TARGET)/lib
 GUI_LIB    := $(RTE_SRCDIR)/../gui/gui/$(RTE_TARGET)/lib
->>>>>>> 1b074188
 
 # all source are stored in SRCS-y
 SRCS-y := \
@@ -68,8 +63,6 @@
 	pktgen-gre.c pktgen-ether.c pktgen-tcp.c pktgen-udp.c pktgen-vlan.c \
 	pktgen-random.c pktgen-display.c pktgen-log.c pktgen-gtpu.c
 
-<<<<<<< HEAD
-=======
 MYLIB_PATH := -L$(LUA_LIB) -L$(COMMON_LIB)
 MYLIBS := -llua -lcommon
 
@@ -78,7 +71,6 @@
 	RPATHS += -rpath=$(LUA_LIB) -rpath=$(COMMON_LIB)
 endif
 
->>>>>>> 1b074188
 # GUI support is a work in progress
 ifeq ($(GUI),true)
 	CFLAGS += -DGUI
@@ -87,20 +79,6 @@
 		$(shell pkg-config --libs glib-2.0) \
 		$(shell pkg-config --libs gtk+-2.0)
 
-<<<<<<< HEAD
-CFLAGS += $(shell pkg-config --cflags glib-2.0)
-CFLAGS += $(shell pkg-config --cflags gtk+-2.0)
-LDLIBS += $(shell pkg-config --libs glib-2.0)
-LDLIBS += $(shell pkg-config --libs gtk+-2.0)
-LDLIBS += -L$(RTE_SRCDIR)/../gui/gui/$(RTE_TARGET)/lib -lgui
-
-DEPDIRS-y += ../gui
-endif
-
-LDLIBS += -rpath=$(RTE_SRCDIR)/../lib/lua/src/lib/lua/src/$(RTE_TARGET)/lib
-LDLIBS += -rpath=$(RTE_SRCDIR)/../lib/common/lib/common/$(RTE_TARGET)/lib
-LDLIBS += -lpcap -lm
-=======
 	MYLIB_PATH += -L$(GUI_LIB)
 	MYLIBS += -lgui
 
@@ -112,7 +90,6 @@
 endif
 
 LDFLAGS += -g -lpcap $(RPATHS) $(MYLIB_PATH) $(MYLIBS) $(GTK_LIB) -lm
->>>>>>> 1b074188
 
 DEPDIRS-y += ../lib/common ../lib/lua
 
