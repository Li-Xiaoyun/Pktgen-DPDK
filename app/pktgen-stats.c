--- conflicted
+++ resolved
@@ -98,10 +98,7 @@
 	scrn_printf(row++, 1, "%-*s", COLUMN_WIDTH_0, "Port Src/Dest");
 	scrn_printf(row++, 1, "%-*s", COLUMN_WIDTH_0, "Pkt Type:VLAN ID");
 	scrn_printf(row++, 1, "%-*s", COLUMN_WIDTH_0, "802.1p CoS/DSCP/IPP");
-<<<<<<< HEAD
-=======
 	scrn_printf(row++, 1, "%-*s", COLUMN_WIDTH_0, "VxLAN Flg/Grp/vid");
->>>>>>> be18be82
 	scrn_printf(row++, 1, "%-*s", COLUMN_WIDTH_0, "IP  Destination");
 	scrn_printf(row++, 1, "%-*s", COLUMN_WIDTH_0, "    Source");
 	scrn_printf(row++, 1, "%-*s", COLUMN_WIDTH_0, "MAC Destination");
@@ -156,12 +153,9 @@
 		scrn_printf(row++, col, "%*s", COLUMN_WIDTH_1, buff);
 
 		snprintf(buff, sizeof(buff), "%3d/%3d/%3d",  pkt->cos, pkt->tos >> 2, pkt->tos >> 5);
-<<<<<<< HEAD
-=======
 		scrn_printf(row++, col, "%*s", COLUMN_WIDTH_1, buff);
 
 		snprintf(buff, sizeof(buff), "%04x/%5d/%5d",  pkt->vni_flags, pkt->group_id, pkt->vxlan_id);
->>>>>>> be18be82
 		scrn_printf(row++, col, "%*s", COLUMN_WIDTH_1, buff);
 
 		scrn_printf(row++, col, "%*s", COLUMN_WIDTH_1,
@@ -399,10 +393,6 @@
 		scrn_printf(row++, col, "%*llu", COLUMN_WIDTH_1, iBitsTotal(info->prev_stats) / Million);
 		scrn_printf(row++, col, "%*llu", COLUMN_WIDTH_1, oBitsTotal(info->prev_stats) / Million);
 
-<<<<<<< HEAD
-		pktgen_display_set_color(NULL);
-=======
->>>>>>> be18be82
 		if (pktgen.flags & TX_DEBUG_FLAG) {
 			snprintf(buff, sizeof(buff), "%" PRIu64, info->stats.tx_failed);
 			scrn_printf(row++, col, "%*s", COLUMN_WIDTH_1, buff);
