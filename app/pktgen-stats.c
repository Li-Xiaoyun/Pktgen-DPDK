/*-
 * Copyright(c) <2010-2021>, Intel Corporation. All rights reserved.
 *
 * SPDX-License-Identifier: BSD-3-Clause
 */

/* Created 2010 by Keith Wiles @ intel.com */

#include <stdio.h>

#include <pg_delay.h>
#include <lua_config.h>

#include "pktgen-cmds.h"
#include "pktgen-display.h"

#include "pktgen.h"

#if __RTE_VERSION >= RTE_VERSION_NUM(17, 11, 0, 0)
#include <rte_bus_pci.h>
#endif

/**
 *
 * pktgen_print_static_data - Display the static data on the screen.
 *
 * DESCRIPTION
 * Display a set of port static data on the screen.
 *
 * RETURNS: N/A
 *
 * SEE ALSO:
 */
static void
pktgen_print_static_data(void)
{
    port_info_t *info;
    struct rte_eth_dev_info dev = {0};
    uint32_t pid, col, row, sp, ip_row;
    pkt_seq_t *pkt;
<<<<<<< HEAD
    char buff[64];
=======
    char buff[INET6_ADDRSTRLEN+4+1];
>>>>>>> 60314272
    int display_cnt;

    pktgen_display_set_color("default");
    pktgen_display_set_color("top.page");
    display_topline("<Main Page>");

    pktgen_display_set_color("top.ports");
    scrn_printf(1, 3, "Ports %d-%d of %d", pktgen.starting_port, (pktgen.ending_port - 1),
                pktgen.nb_ports);

    row = PORT_STATE_ROW;
    pktgen_display_set_color("stats.port.label");
    scrn_printf(row++, 1, "%-*s", COLUMN_WIDTH_0, "  Flags:Port");

    /* Labels for dynamic fields (update every second) */
    pktgen_display_set_color("stats.port.linklbl");
    scrn_printf(row++, 1, "%-*s", COLUMN_WIDTH_0, "Link State");

    pktgen_display_set_color("stats.port.sizes");
    scrn_printf(row++, 1, "%-*s", COLUMN_WIDTH_0, "Pkts/s Rx");
    scrn_printf(row++, 1, "%-*s", COLUMN_WIDTH_0, "       Tx");

    pktgen_display_set_color("stats.mac");
    scrn_printf(row++, 1, "%-*s", COLUMN_WIDTH_0, "MBits/s Rx/Tx");

    pktgen_display_set_color("stats.port.totals");
    scrn_printf(row++, 1, "%-*s", COLUMN_WIDTH_0, "Pkts/s Rx Max");
    scrn_printf(row++, 1, "%-*s", COLUMN_WIDTH_0, "       Tx Max");

    pktgen_display_set_color("stats.port.sizelbl");
    scrn_printf(row++, 1, "%-*s", COLUMN_WIDTH_0, "Broadcast");
    scrn_printf(row++, 1, "%-*s", COLUMN_WIDTH_0, "Multicast");
    scrn_printf(row++, 1, "%-*s", COLUMN_WIDTH_0, "Sizes 64");
    scrn_printf(row++, 1, "%-*s", COLUMN_WIDTH_0, "      65-127");
    scrn_printf(row++, 1, "%-*s", COLUMN_WIDTH_0, "      128-255");
    scrn_printf(row++, 1, "%-*s", COLUMN_WIDTH_0, "      256-511");
    scrn_printf(row++, 1, "%-*s", COLUMN_WIDTH_0, "      512-1023");
    scrn_printf(row++, 1, "%-*s", COLUMN_WIDTH_0, "      1024-1518");
    scrn_printf(row++, 1, "%-*s", COLUMN_WIDTH_0, "Runts/Jumbos");
    scrn_printf(row++, 1, "%-*s", COLUMN_WIDTH_0, "ARP/ICMP Pkts");
    pktgen_display_set_color("stats.port.errlbl");
    scrn_printf(row++, 1, "%-*s", COLUMN_WIDTH_0, "Errors Rx/Tx");
    pktgen_display_set_color("stats.port.totlbl");
    scrn_printf(row++, 1, "%-*s", COLUMN_WIDTH_0, "Total Rx Pkts");
    scrn_printf(row++, 1, "%-*s", COLUMN_WIDTH_0, "      Tx Pkts");
    scrn_printf(row++, 1, "%-*s", COLUMN_WIDTH_0, "      Rx/Tx MBs");

    if (pktgen.flags & TX_DEBUG_FLAG) {
        scrn_printf(row++, 1, "%-*s", COLUMN_WIDTH_0, "Tx Overrun");
        scrn_printf(row++, 1, "%-*s", COLUMN_WIDTH_0, "Cycles per Tx");

        scrn_printf(row++, 1, "%-*s", COLUMN_WIDTH_0, "Missed Rx");
#if __RTE_VERSION < RTE_VERSION_NUM(2, 2, 0, 0)
        scrn_printf(row++, 1, "%-*s", COLUMN_WIDTH_0, "Bad CRC Rx");
        scrn_printf(row++, 1, "%-*s", COLUMN_WIDTH_0, "Bad Len Rx");
#endif
        scrn_printf(row++, 1, "%-*s", COLUMN_WIDTH_0, "mcasts Rx");
        scrn_printf(row++, 1, "%-*s", COLUMN_WIDTH_0, "No Mbuf Rx");
    }

    /* Labels for static fields */
    pktgen_display_set_color("stats.stat.label");
    ip_row = row;
    scrn_printf(row++, 1, "%-*s", COLUMN_WIDTH_0, "Pattern Type");
    scrn_printf(row++, 1, "%-*s", COLUMN_WIDTH_0, "Tx Count/% Rate");
    scrn_printf(row++, 1, "%-*s", COLUMN_WIDTH_0, "Pkt Size/Tx Burst");
    scrn_printf(row++, 1, "%-*s", COLUMN_WIDTH_0, "TTL/Port Src/Dest");
    scrn_printf(row++, 1, "%-*s", COLUMN_WIDTH_0, "Pkt Type:VLAN ID");
    scrn_printf(row++, 1, "%-*s", COLUMN_WIDTH_0, "802.1p CoS/DSCP/IPP");
    scrn_printf(row++, 1, "%-*s", COLUMN_WIDTH_0, "VxLAN Flg/Grp/vid");
    scrn_printf(row++, 1, "%-*s", COLUMN_WIDTH_0, "IP  Destination");
    scrn_printf(row++, 1, "%-*s", COLUMN_WIDTH_0, "    Source");
    scrn_printf(row++, 1, "%-*s", COLUMN_WIDTH_0, "MAC Destination");
    scrn_printf(row++, 1, "%-*s", COLUMN_WIDTH_0, "    Source");
    scrn_printf(row++, 1, "%-*s", COLUMN_WIDTH_0, "PCI Vendor/Addr");
    row++;

    /* Get the last location to use for the window starting row. */
    pktgen.last_row = row;
    display_dashline(pktgen.last_row);

    /* Display the colon after the row label. */
    pktgen_print_div(PORT_STATE_ROW, pktgen.last_row - 1, COLUMN_WIDTH_0 - 1);

    sp          = pktgen.starting_port;
    display_cnt = 0;
    for (pid = 0; pid < pktgen.nb_ports_per_page; pid++) {
        if (get_map(pktgen.l2p, pid + sp, RTE_MAX_LCORE) == 0)
            continue;

        pktgen_display_set_color("stats.stat.values");
        info = &pktgen.info[pid + sp];

        pkt = &info->seq_pkt[SINGLE_PKT];

        /* Display Port information Src/Dest IP addr, Netmask, Src/Dst MAC addr */
        col = (COLUMN_WIDTH_1 * pid) + COLUMN_WIDTH_0;
        row = ip_row;

        scrn_printf(row++, col, "%*s", COLUMN_WIDTH_1,
                    (info->fill_pattern_type == ABC_FILL_PATTERN)    ? "abcd..."
                    : (info->fill_pattern_type == NO_FILL_PATTERN)   ? "None"
                    : (info->fill_pattern_type == ZERO_FILL_PATTERN) ? "Zero"
                                                                     : info->user_pattern);

        pktgen_display_set_color("stats.rate.count");
        pktgen_transmit_count_rate(pid, buff, sizeof(buff));
        scrn_printf(row++, col, "%*s", COLUMN_WIDTH_1, buff);

        pktgen_display_set_color("stats.stat.values");
        snprintf(buff, sizeof(buff), "%d /%5d", pkt->pktSize + PG_ETHER_CRC_LEN, info->tx_burst);
        scrn_printf(row++, col, "%*s", COLUMN_WIDTH_1, buff);
        snprintf(buff, sizeof(buff), "%d/%5d/%5d", pkt->ttl, pkt->sport, pkt->dport);
        scrn_printf(row++, col, "%*s", COLUMN_WIDTH_1, buff);
        snprintf(buff, sizeof(buff), "%s / %s:%04x",
                 (pkt->ethType == PG_ETHER_TYPE_IPv4)   ? "IPv4"
                 : (pkt->ethType == PG_ETHER_TYPE_IPv6) ? "IPv6"
                 : (pkt->ethType == PG_ETHER_TYPE_ARP)  ? "ARP"
                                                        : "Other",
                 (pkt->ipProto == PG_IPPROTO_TCP)                              ? "TCP"
                 : (pkt->ipProto == PG_IPPROTO_ICMP)                           ? "ICMP"
                 : (rte_atomic32_read(&info->port_flags) & SEND_VXLAN_PACKETS) ? "VXLAN"
                                                                               : "UDP",
                 pkt->vlanid);
        scrn_printf(row++, col, "%*s", COLUMN_WIDTH_1, buff);

        snprintf(buff, sizeof(buff), "%3d/%3d/%3d", pkt->cos, pkt->tos >> 2, pkt->tos >> 5);
        scrn_printf(row++, col, "%*s", COLUMN_WIDTH_1, buff);

        snprintf(buff, sizeof(buff), "%04x/%5d/%5d", pkt->vni_flags, pkt->group_id, pkt->vxlan_id);
        scrn_printf(row++, col, "%*s", COLUMN_WIDTH_1, buff);

        pktgen_display_set_color("stats.ip");
        if (pkt->ethType == PG_ETHER_TYPE_IPv6) {
<<<<<<< HEAD
            int bufflen;

            inet_ntop6(buff, sizeof(buff), pkt->ip_dst_addr.addr.ipv6.s6_addr, PG_PREFIXMAX);
            if ((bufflen = strlen(buff)) > COLUMN_WIDTH_1 - 1) {
                char *b = buff;
                snprintf(buff, sizeof(buff), "..%s", b + bufflen - COLUMN_WIDTH_1 + 3);
            }
            scrn_printf(row++, col, "%*s", COLUMN_WIDTH_1, buff);

            inet_ntop6(buff, sizeof(buff), pkt->ip_src_addr.addr.ipv6.s6_addr,
                       pkt->ip_src_addr.prefixlen);
            if ((bufflen = strlen(buff)) > COLUMN_WIDTH_1 - 1) {
                char *b = buff;
                snprintf(buff, sizeof(buff), "..%s", b + bufflen - COLUMN_WIDTH_1 + 3);
            }
            scrn_printf(row++, col, "%*s", COLUMN_WIDTH_1, buff);
=======
            scrn_printf(row++, col, "%*s", COLUMN_WIDTH_1,
                        inet_ntop6(buff, sizeof(buff), pkt->ip_dst_addr.addr.ipv6.s6_addr,
                                   PG_PREFIXMAX | ((COLUMN_WIDTH_1 - 1)<<8)));
            scrn_printf(row++, col, "%*s", COLUMN_WIDTH_1,
                        inet_ntop6(buff, sizeof(buff), pkt->ip_src_addr.addr.ipv6.s6_addr,
                                   pkt->ip_src_addr.prefixlen | ((COLUMN_WIDTH_1 - 1)<<8)));
>>>>>>> 60314272
        } else {
            scrn_printf(row++, col, "%*s", COLUMN_WIDTH_1,
                        inet_ntop4(buff, sizeof(buff), htonl(pkt->ip_dst_addr.addr.ipv4.s_addr),
                                   0xFFFFFFFF));
            scrn_printf(row++, col, "%*s", COLUMN_WIDTH_1,
                        inet_ntop4(buff, sizeof(buff), htonl(pkt->ip_src_addr.addr.ipv4.s_addr),
                                   pkt->ip_mask));
        }
        pktgen_display_set_color("stats.mac");
        scrn_printf(row++, col, "%*s", COLUMN_WIDTH_1,
                    inet_mtoa(buff, sizeof(buff), &pkt->eth_dst_addr));
        scrn_printf(row++, col, "%*s", COLUMN_WIDTH_1,
                    inet_mtoa(buff, sizeof(buff), &pkt->eth_src_addr));

        rte_eth_dev_info_get(pid, &dev);
#if __RTE_VERSION < RTE_VERSION_NUM(18, 4, 0, 0)
        if (dev.pci_dev)
            snprintf(buff, sizeof(buff), "%04x:%04x/%02x:%02d.%d", dev.pci_dev->id.vendor_id,
                     dev.pci_dev->id.device_id, dev.pci_dev->addr.bus, dev.pci_dev->addr.devid,
                     dev.pci_dev->addr.function);
        else
#else
        struct rte_bus *bus;
        if (dev.device)
            bus = rte_bus_find_by_device(dev.device);
        else
            bus = NULL;
        if (bus && !strcmp(bus->name, "pci")) {
            struct rte_pci_device *pci_dev = RTE_DEV_TO_PCI(dev.device);
            snprintf(buff, sizeof(buff), "%04x:%04x/%02x:%02d.%d", pci_dev->id.vendor_id,
                     pci_dev->id.device_id, pci_dev->addr.bus, pci_dev->addr.devid,
                     pci_dev->addr.function);
        } else
#endif
            snprintf(buff, sizeof(buff), "%04x:%04x/%02x:%02d.%d", 0, 0, 0, 0, 0);
        pktgen_display_set_color("stats.bdf");
        scrn_printf(row++, col, "%*s", COLUMN_WIDTH_1, buff);

        display_cnt++;
    }

    /* Display the string for total pkts/s rate of all ports */
    col = (COLUMN_WIDTH_1 * display_cnt) + COLUMN_WIDTH_0;
    pktgen_display_set_color("stats.total.label");
    scrn_printf(LINK_STATE_ROW, col, "%*s", COLUMN_WIDTH_3, "---Total Rate---");
    scrn_eol();
    pktgen_display_set_color(NULL);

    pktgen.flags &= ~PRINT_LABELS_FLAG;
}

#define LINK_RETRY 8
/**
 *
 * pktgen_get_link_status - Get the port link status.
 *
 * DESCRIPTION
 * Try to get the link status of a port. The <wait> flag if set tells the
 * routine to try and wait for the link status for 3 seconds. If the <wait> flag is zero
 * the try three times to get a link status if the link is not up.
 *
 * RETURNS: N/A
 *
 * SEE ALSO:
 */
void
pktgen_get_link_status(port_info_t *info, int pid, int wait)
{
    int i;
    uint64_t prev_status = info->link.link_status;

    /* get link status */
    for (i = 0; i < LINK_RETRY; i++) {
        memset(&info->link, 0, sizeof(info->link));

        rte_eth_link_get_nowait(pid, &info->link);

        if (info->link.link_status && info->link.link_speed) {
            if (prev_status == 0)
                pktgen_packet_rate(info);
            return;
        }
        if (!wait)
            break;

        rte_delay_us_sleep(100 * 1000);
    }

    /* Setup a few default values to prevent problems later. */
#if __RTE_VERSION >= RTE_VERSION_NUM(17, 2, 0, 0)
    info->link.link_speed = ETH_SPEED_NUM_10G;
#else
    info->link.link_speed = 10000;
#endif
    info->link.link_duplex = ETH_LINK_FULL_DUPLEX;
}

/**
 *
 * pktgen_page_stats - Display the statistics on the screen for all ports.
 *
 * DESCRIPTION
 * Display the port statistics on the screen for all ports.
 *
 * RETURNS: N/A
 *
 * SEE ALSO:
 */
void
pktgen_page_stats(void)
{
    port_info_t *info;
    unsigned int pid, col, row;
    struct rte_eth_stats *rate, *cumm, *prev;
    unsigned sp;
    char buff[32];
    int display_cnt;

    if (pktgen.flags & PRINT_LABELS_FLAG)
        pktgen_print_static_data();

    cumm = &pktgen.cumm_rate_totals;
    memset(cumm, 0, sizeof(eth_stats_t));

    /* Calculate the total values */
    RTE_ETH_FOREACH_DEV(pid)
    {
        if (get_map(pktgen.l2p, pid, RTE_MAX_LCORE) == 0)
            continue;

        info = &pktgen.info[pid];

        rate = &info->rate_stats;

        cumm->ipackets += rate->ipackets;
        cumm->opackets += rate->opackets;
        cumm->ibytes += rate->ibytes;
        cumm->obytes += rate->obytes;
        cumm->ierrors += rate->ierrors;
        cumm->oerrors += rate->oerrors;

        if (cumm->ipackets > pktgen.max_total_ipackets)
            pktgen.max_total_ipackets = cumm->ipackets;
        if (cumm->opackets > pktgen.max_total_opackets)
            pktgen.max_total_opackets = cumm->opackets;

        cumm->imissed += rate->imissed;
#if __RTE_VERSION < RTE_VERSION_NUM(2, 2, 0, 0)
        cumm->ibadcrc += rate->ibadcrc;
        cumm->ibadlen += rate->ibadlen;
#endif
#if __RTE_VERSION < RTE_VERSION_NUM(16, 4, 0, 0)
        cumm->imcasts += rate->imcasts;
#endif
        cumm->rx_nombuf += rate->rx_nombuf;
    }

    sp          = pktgen.starting_port;
    display_cnt = 0;
    for (pid = 0; pid < pktgen.nb_ports_per_page; pid++) {
        if (get_map(pktgen.l2p, pid + sp, RTE_MAX_LCORE) == 0)
            continue;

        info = &pktgen.info[pid + sp];

        /* Display the disable string when port is not enabled. */
        col = (COLUMN_WIDTH_1 * pid) + COLUMN_WIDTH_0;
        row = PORT_STATE_ROW;

        /* Display the port number for the column */
        snprintf(buff, sizeof(buff), "%s:%d", pktgen_flags_string(info), pid + sp);
        pktgen_display_set_color("stats.port.flags");
        scrn_printf(row, col, "%*s", COLUMN_WIDTH_1, buff);
        pktgen_display_set_color(NULL);

        row = LINK_STATE_ROW;

        /* Grab the link state of the port and display Duplex/Speed and UP/Down */
        pktgen_get_link_status(info, pid + sp, 0);

        pktgen_link_state(pid + sp, buff, sizeof(buff));
        pktgen_display_set_color("stats.port.status");
        scrn_printf(row, col, "%*s", COLUMN_WIDTH_1, buff);
        pktgen_display_set_color(NULL);

        rate = &info->rate_stats;
        prev = &info->prev_stats;

        pktgen_display_set_color("stats.port.sizes");

        /* Rx/Tx pkts/s rate */
        row = LINK_STATE_ROW + 1;
        scrn_printf(row++, col, "%'*llu", COLUMN_WIDTH_1, rate->ipackets);
        scrn_printf(row++, col, "%'*llu", COLUMN_WIDTH_1, rate->opackets);

        pktgen_display_set_color("stats.mac");
        snprintf(buff, sizeof(buff), "%'" PRIu64 "/%'" PRIu64, iBitsTotal(info->rate_stats) / Million,
                 oBitsTotal(info->rate_stats) / Million);
        scrn_printf(row++, col, "%*s", COLUMN_WIDTH_1, buff);

        pktgen_display_set_color("stats.port.totals");
        scrn_printf(row++, col, "%'*llu", COLUMN_WIDTH_1, info->max_ipackets);
        scrn_printf(row++, col, "%'*llu", COLUMN_WIDTH_1, info->max_opackets);

        /* Packets Sizes */
        row = PKT_SIZE_ROW;
        pktgen_display_set_color("stats.port.sizes");
        scrn_printf(row++, col, "%'*llu", COLUMN_WIDTH_1, info->sizes.broadcast);
        scrn_printf(row++, col, "%'*llu", COLUMN_WIDTH_1, info->sizes.multicast);
        scrn_printf(row++, col, "%'*llu", COLUMN_WIDTH_1, info->sizes._64);
        scrn_printf(row++, col, "%'*llu", COLUMN_WIDTH_1, info->sizes._65_127);
        scrn_printf(row++, col, "%'*llu", COLUMN_WIDTH_1, info->sizes._128_255);
        scrn_printf(row++, col, "%'*llu", COLUMN_WIDTH_1, info->sizes._256_511);
        scrn_printf(row++, col, "%'*llu", COLUMN_WIDTH_1, info->sizes._512_1023);
        scrn_printf(row++, col, "%'*llu", COLUMN_WIDTH_1, info->sizes._1024_1518);
        snprintf(buff, sizeof(buff), "%'" PRIu64 "/%'" PRIu64, info->sizes.runt, info->sizes.jumbo);
        scrn_printf(row++, col, "%*s", COLUMN_WIDTH_1, buff);

        snprintf(buff, sizeof(buff), "%'" PRIu64 "/%'" PRIu64, info->stats.arp_pkts,
                 info->stats.echo_pkts);
        scrn_printf(row++, col, "%*s", COLUMN_WIDTH_1, buff);

        /* Rx/Tx Errors */
        row = PKT_TOTALS_ROW;
        pktgen_display_set_color("stats.port.errors");
        snprintf(buff, sizeof(buff), "%'" PRIu64 "/%'" PRIu64, prev->ierrors, prev->oerrors);
        scrn_printf(row++, col, "%*s", COLUMN_WIDTH_1, buff);

        /* Total Rx/Tx */
        pktgen_display_set_color("stats.port.totals");
        scrn_printf(row++, col, "%'*llu", COLUMN_WIDTH_1, info->curr_stats.ipackets);
        scrn_printf(row++, col, "%'*llu", COLUMN_WIDTH_1, info->curr_stats.opackets);

        /* Total Rx/Tx mbits */
        snprintf(buff, sizeof(buff), "%'lu/%'lu",
            iBitsTotal(info->curr_stats) / Million,
            oBitsTotal(info->curr_stats) / Million);
        scrn_printf(row++, col, "%*s", COLUMN_WIDTH_1, buff);

        if (pktgen.flags & TX_DEBUG_FLAG) {
            snprintf(buff, sizeof(buff), "%'" PRIu64, info->stats.tx_failed);
            scrn_printf(row++, col, "%*s", COLUMN_WIDTH_1, buff);
            snprintf(buff, sizeof(buff), "%'" PRIu64 "/%'" PRIu64, info->tx_pps, info->tx_cycles);
            scrn_printf(row++, col, "%*s", COLUMN_WIDTH_1, buff);

            snprintf(buff, sizeof(buff), "%'" PRIu64, info->stats.imissed);
            scrn_printf(row++, col, "%*s", COLUMN_WIDTH_1, buff);
#if __RTE_VERSION < RTE_VERSION_NUM(2, 2, 0, 0)
            snprintf(buff, sizeof(buff), "%'" PRIu64, info->stats.ibadcrc);
            scrn_printf(row++, col, "%*s", COLUMN_WIDTH_1, buff);
            snprintf(buff, sizeof(buff), "%'lu", info->stats.ibadlen);
            scrn_printf(row++, col, "%*s", COLUMN_WIDTH_1, buff);
#endif
#if __RTE_VERSION < RTE_VERSION_NUM(16, 4, 0, 0)
            snprintf(buff, sizeof(buff), "%'lu", info->stats.imcasts);
            scrn_printf(row++, col, "%*s", COLUMN_WIDTH_1, buff);
#else
            scrn_printf(row++, col, "%*s", COLUMN_WIDTH_1, "None");
#endif
            snprintf(buff, sizeof(buff), "%'" PRIu64, info->stats.rx_nombuf);
            scrn_printf(row++, col, "%*s", COLUMN_WIDTH_1, buff);
        }
        pktgen_display_set_color(NULL);
        display_cnt++;
    }

    /* Display the total pkts/s for all ports */
    col = (COLUMN_WIDTH_1 * display_cnt) + COLUMN_WIDTH_0;
    row = LINK_STATE_ROW + 1;
    pktgen_display_set_color("stats.port.sizes");
    scrn_printf(row++, col, "%'*llu", COLUMN_WIDTH_3, cumm->ipackets);
    scrn_printf(row++, col, "%'*llu", COLUMN_WIDTH_3, cumm->opackets);
    scrn_eol();
    pktgen_display_set_color("stats.mac");
    snprintf(buff, sizeof(buff), "%'" PRIu64 "/%'" PRIu64,
             iBitsTotal(pktgen.cumm_rate_totals) / Million,
             oBitsTotal(pktgen.cumm_rate_totals) / Million);
    scrn_printf(row++, col, "%*s", COLUMN_WIDTH_3, buff);
    scrn_eol();
    pktgen_display_set_color("stats.port.totals");
    scrn_printf(row++, col, "%'*llu", COLUMN_WIDTH_3, pktgen.max_total_ipackets);
    scrn_printf(row++, col, "%'*llu", COLUMN_WIDTH_3, pktgen.max_total_opackets);
    scrn_eol();
    pktgen_display_set_color(NULL);
}

/**
 *
 * pktgen_process_stats - Process statistics for all ports on timer1
 *
 * DESCRIPTION
 * When timer1 callback happens then process all of the port statistics.
 *
 * RETURNS: N/A
 *
 * SEE ALSO:
 */
void
pktgen_process_stats(struct rte_timer *tim __rte_unused, void *arg __rte_unused)
{
    unsigned int pid;
    struct rte_eth_stats *curr, *rate, *prev, *base;
    port_info_t *info;
    static unsigned int counter = 0;
#ifdef DEBUG_TIMERS
    static uint64_t tsc = 0;

    if (tsc == 0)
        tsc = rte_rdtsc();
    else {
        uint64_t curr = rte_rdtsc();

        if ((curr - tsc) != pktgen.hz)
            printf("delta %18lu hz %lu %8ld\n", curr - tsc, pktgen.hz, pktgen.hz - (curr - tsc));
        tsc = curr;
    }
#endif
    counter++;
    if (pktgen.flags & BLINK_PORTS_FLAG) {
        RTE_ETH_FOREACH_DEV(pid)
        {
            if ((pktgen.blinklist & (1ULL << pid)) == 0)
                continue;

            if (counter & 1)
                rte_eth_led_on(pid);
            else
                rte_eth_led_off(pid);
        }
    }

    RTE_ETH_FOREACH_DEV(pid)
    {
        info = &pktgen.info[pid];

        curr = &info->curr_stats;
        rte_eth_stats_get(pid, curr);

        base = &info->base_stats;

        curr->ipackets  = curr->ipackets - base->ipackets;
        curr->opackets  = curr->opackets - base->opackets;
        curr->ibytes    = curr->ibytes - base->ibytes;
        curr->obytes    = curr->obytes - base->obytes;
        curr->ierrors   = curr->ierrors - base->ierrors;
        curr->oerrors   = curr->oerrors - base->oerrors;
        curr->imissed   = curr->imissed - base->imissed;
        curr->rx_nombuf = curr->rx_nombuf - base->rx_nombuf;

        rate = &info->rate_stats;
        prev = &info->prev_stats;

        rate->ipackets  = curr->ipackets - prev->ipackets;
        rate->opackets  = curr->opackets - prev->opackets;
        rate->ibytes    = curr->ibytes - prev->ibytes;
        rate->obytes    = curr->obytes - prev->obytes;
        rate->ierrors   = curr->ierrors - prev->ierrors;
        rate->oerrors   = curr->oerrors - prev->oerrors;
        rate->imissed   = curr->imissed - prev->imissed;
        rate->rx_nombuf = curr->rx_nombuf - prev->rx_nombuf;

#if __RTE_VERSION < RTE_VERSION_NUM(2, 2, 0, 0)
        rate->ibadcrc = curr->ibadcrc - prev->ibadcrc;
        rate->ibadlen = curr->ibadlen - prev->ibadlen;
#endif
#if __RTE_VERSION < RTE_VERSION_NUM(16, 4, 0, 0)
        rate->imcasts = curr->imcasts - prev->imcasts;
#endif

        if (rate->ipackets > 0xffffffff)
            printf("%ld %ld > %ld\n", base->ipackets, curr->ipackets, prev->ipackets);
        /* Find the new max rate values */
        if (rate->ipackets > info->max_ipackets)
            info->max_ipackets = rate->ipackets;
        if (rate->opackets > info->max_opackets)
            info->max_opackets = rate->opackets;

        /* Use structure move to copy the data. */
        *prev = *curr;
    }
}

void
pktgen_page_phys_stats(uint16_t pid)
{
    port_info_t *info;
    unsigned int col, row, q, hdr;
    struct rte_eth_stats stats, *s, *r;
    struct pg_ether_addr ethaddr;
    char buff[32], mac_buf[32];

    s = &stats;
    memset(s, 0, sizeof(struct rte_eth_stats));

    pktgen_display_set_color("top.page");
    display_topline("<Real Port Stats Page>");

    row = 3;
    col = 1;
    pktgen_display_set_color("stats.port.status");
    scrn_printf(row, col, "Port %u", pid);

    col = COLUMN_WIDTH_0 - 3;
    scrn_printf(row, col, "%*s", COLUMN_WIDTH_3, "Pkts Rx/Tx");

    col = (COLUMN_WIDTH_0 + (COLUMN_WIDTH_3 * 1)) - 3;
    scrn_printf(row, col, "%*s", COLUMN_WIDTH_3, "Rx Errors/Missed");

    col = (COLUMN_WIDTH_0 + (COLUMN_WIDTH_3 * 2)) - 3;
    scrn_printf(row, col, "%*s", COLUMN_WIDTH_3, "Rate Rx/Tx");

    col = (COLUMN_WIDTH_0 + (COLUMN_WIDTH_3 * 3)) - 3;
    scrn_printf(row, col, "%*s", COLUMN_WIDTH_3, "MAC Address");

    rte_eth_stats_get(pid, &stats);

    row = 4;
    col = 1;
    pktgen_display_set_color("stats.stat.label");
    snprintf(buff, sizeof(buff), "%2d-%s", pid, rte_eth_devices[pid].data->name);
    scrn_printf(row, col, "%-*s:", COLUMN_WIDTH_0 - 4, buff);

    pktgen_display_set_color("stats.stat.values");
    col = COLUMN_WIDTH_0 - 3;
    snprintf(buff, sizeof(buff), "%lu/%lu", s->ipackets, s->opackets);
    scrn_printf(row, col, "%*s", COLUMN_WIDTH_3, buff);

    col = (COLUMN_WIDTH_0 + (COLUMN_WIDTH_3 * 1)) - 3;
    snprintf(buff, sizeof(buff), "%lu/%lu", s->ierrors, s->imissed);
    scrn_printf(row, col, "%*s", COLUMN_WIDTH_3, buff);

    col = (COLUMN_WIDTH_0 + (COLUMN_WIDTH_3 * 2)) - 3;
    r   = &pktgen.info[pid].rate_stats;
    snprintf(buff, sizeof(buff), "%lu/%lu", r->ipackets, r->opackets);
    scrn_printf(row, col, "%*s", COLUMN_WIDTH_3, buff);

    col = (COLUMN_WIDTH_0 + (COLUMN_WIDTH_3 * 3)) - 3;
    rte_eth_macaddr_get(pid, &ethaddr);
    pg_ether_format_addr(mac_buf, sizeof(mac_buf), &ethaddr);
    snprintf(buff, sizeof(buff), "%s", mac_buf);
    scrn_printf(row, col, "%*s", COLUMN_WIDTH_3, buff);
    row++;

    info = &pktgen.info[pid];

    hdr = 0;
    for (q = 0; q < RTE_ETHDEV_QUEUE_STAT_CNTRS; q++) {
        uint64_t rxpkts, txpkts, txbytes, rxbytes;

        if (!hdr) {
            hdr = 1;
            row++;
            pktgen_display_set_color("stats.port.status");
            scrn_printf(row++, 1, "           %14s %14s %14s %14s %14s", "ipackets", "opackets",
                        "ibytes", "obytes", "errors");
            pktgen_display_set_color("stats.stat.values");
        }

        rxpkts = stats.q_ipackets[q];
        if (rxpkts == 0)
            rxpkts = info->qstats[q].rxpkts;
        txpkts = stats.q_opackets[q];
        if (txpkts == 0)
            txpkts = info->qstats[q].txpkts;
        rxbytes = stats.q_ibytes[q];
        if (rxbytes == 0)
            rxbytes = info->qstats[q].rxbytes;
        txbytes = stats.q_obytes[q];
        if (txbytes == 0)
            txbytes = info->qstats[q].txbytes;

        scrn_printf(row++, 1, "     Q %2d: %14lu %14lu %14lu %14lu %14lu", q, rxpkts, txpkts,
                    rxbytes, txbytes, stats.q_errors[q]);
    }
    pktgen_display_set_color(NULL);
    display_dashline(++row);
    scrn_eol();
}

static struct xstats_info {
    struct rte_eth_xstat_name *names;
    struct rte_eth_xstat *xstats;
    struct rte_eth_xstat *prev;
    int cnt;
} xstats_info[RTE_MAX_ETHPORTS];

static void
_xstats_display(uint16_t port_id)
{
    struct xstats_info *info;
    int idx_xstat, idx;

    if (!rte_eth_dev_is_valid_port(port_id)) {
        printf("Error: Invalid port number %i\n", port_id);
        return;
    }
    info = &xstats_info[port_id];

    /* Get count */
    info->cnt = rte_eth_xstats_get_names(port_id, NULL, 0);
    if (info->cnt < 0) {
        printf("Error: Cannot get count of xstats\n");
        return;
    }
    if (info->cnt == 0)
        return;

    if (info->names == NULL) {
        /* Get id-name lookup table */
        info->names = malloc(sizeof(struct rte_eth_xstat_name) * info->cnt);
        if (info->names == NULL) {
            printf("Cannot allocate memory for xstats lookup\n");
            return;
        }
        if (info->cnt != rte_eth_xstats_get_names(port_id, info->names, info->cnt)) {
            printf("Error: Cannot get xstats lookup\n");
            return;
        }
    }

    /* Get stats themselves */
    if (info->xstats == NULL) {
        info->xstats = malloc(sizeof(struct rte_eth_xstat) * info->cnt);
        if (info->xstats == NULL) {
            printf("Cannot allocate memory for xstats\n");
            return;
        }
        info->prev = malloc(sizeof(struct rte_eth_xstat) * info->cnt);
        if (info->prev == NULL) {
            printf("Cannot allocate memory for previous xstats\n");
            return;
        }
        if (info->cnt != rte_eth_xstats_get(port_id, info->prev, info->cnt)) {
            printf("Error: Unable to get prev_xstats\n");
            return;
        }
    }
    if (info->cnt != rte_eth_xstats_get(port_id, info->xstats, info->cnt)) {
        printf("Error: Unable to get xstats\n");
        return;
    }

    /* Display xstats */
    idx = 0;
    for (idx_xstat = 0; idx_xstat < info->cnt; idx_xstat++) {
        uint64_t value;

        value = info->xstats[idx_xstat].value - info->prev[idx_xstat].value;
        if (info->xstats[idx_xstat].value || value) {
            if (idx == 0) {
                pktgen_display_set_color("stats.port.data");
                printf("%3d: ", port_id);
                pktgen_display_set_color("stats.port.label");
                scrn_eol();
            } else if ((idx & 1) == 0) {
                printf("\n     ");
                scrn_eol();
            }
            idx++;

            pktgen_display_set_color("stats.port.label");
            printf("%-32s| ", info->names[idx_xstat].name);
            pktgen_display_set_color("stats.port.data");
            printf("%12" PRIu64, value);
            pktgen_display_set_color("stats.port.label");
            printf(" | ");
            scrn_eol();
        }
    }
    rte_memcpy(info->prev, info->xstats, sizeof(struct rte_eth_xstat) * info->cnt);
    printf("\n");
    scrn_eol();
    printf("\n");
}

void
pktgen_page_xstats(uint16_t pid)
{
#if __RTE_VERSION >= RTE_VERSION_NUM(18, 4, 0, 0)
    uint64_t p;
#endif
    int k;

    pktgen_display_set_color("top.page");
    display_topline("<Port XStats Page>");

    pktgen_display_set_color("stats.port.status");
    scrn_printf(3, 1, "     %-32s| %12s | %-32s| %12s |\n", "XStat Name", "Per/Second",
                "XStat Name", "Per/Second");
    pktgen_display_set_color("top.page");
    printf("Port ");
    pktgen_display_set_color("stats.port.status");
    for (k = 0; k < 97; k++)
        printf("=");
    printf("\n");
    pktgen_display_set_color("stats.stat.label");

    k = 0;
#if __RTE_VERSION < RTE_VERSION_NUM(18, 4, 0, 0)
    RTE_ETH_FOREACH_DEV(pid)
    {
        _xstats_display(pid);
        if (k++ >= pktgen.nb_ports_per_page)
            break;
    }
#else
    for (p = rte_eth_find_next_owned_by(pid, RTE_ETH_DEV_NO_OWNER);
         (unsigned int)p < (unsigned int)RTE_MAX_ETHPORTS;
         p = rte_eth_find_next_owned_by(p + 1, RTE_ETH_DEV_NO_OWNER)) {

        _xstats_display(p);
        if (k++ >= pktgen.nb_ports_per_page)
            break;
    }
#endif

    pktgen_display_set_color(NULL);
    scrn_eol();
}<|MERGE_RESOLUTION|>--- conflicted
+++ resolved
@@ -38,11 +38,7 @@
     struct rte_eth_dev_info dev = {0};
     uint32_t pid, col, row, sp, ip_row;
     pkt_seq_t *pkt;
-<<<<<<< HEAD
-    char buff[64];
-=======
     char buff[INET6_ADDRSTRLEN+4+1];
->>>>>>> 60314272
     int display_cnt;
 
     pktgen_display_set_color("default");
@@ -177,31 +173,12 @@
 
         pktgen_display_set_color("stats.ip");
         if (pkt->ethType == PG_ETHER_TYPE_IPv6) {
-<<<<<<< HEAD
-            int bufflen;
-
-            inet_ntop6(buff, sizeof(buff), pkt->ip_dst_addr.addr.ipv6.s6_addr, PG_PREFIXMAX);
-            if ((bufflen = strlen(buff)) > COLUMN_WIDTH_1 - 1) {
-                char *b = buff;
-                snprintf(buff, sizeof(buff), "..%s", b + bufflen - COLUMN_WIDTH_1 + 3);
-            }
-            scrn_printf(row++, col, "%*s", COLUMN_WIDTH_1, buff);
-
-            inet_ntop6(buff, sizeof(buff), pkt->ip_src_addr.addr.ipv6.s6_addr,
-                       pkt->ip_src_addr.prefixlen);
-            if ((bufflen = strlen(buff)) > COLUMN_WIDTH_1 - 1) {
-                char *b = buff;
-                snprintf(buff, sizeof(buff), "..%s", b + bufflen - COLUMN_WIDTH_1 + 3);
-            }
-            scrn_printf(row++, col, "%*s", COLUMN_WIDTH_1, buff);
-=======
             scrn_printf(row++, col, "%*s", COLUMN_WIDTH_1,
                         inet_ntop6(buff, sizeof(buff), pkt->ip_dst_addr.addr.ipv6.s6_addr,
                                    PG_PREFIXMAX | ((COLUMN_WIDTH_1 - 1)<<8)));
             scrn_printf(row++, col, "%*s", COLUMN_WIDTH_1,
                         inet_ntop6(buff, sizeof(buff), pkt->ip_src_addr.addr.ipv6.s6_addr,
                                    pkt->ip_src_addr.prefixlen | ((COLUMN_WIDTH_1 - 1)<<8)));
->>>>>>> 60314272
         } else {
             scrn_printf(row++, col, "%*s", COLUMN_WIDTH_1,
                         inet_ntop4(buff, sizeof(buff), htonl(pkt->ip_dst_addr.addr.ipv4.s_addr),
