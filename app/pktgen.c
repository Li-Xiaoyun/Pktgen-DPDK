/*-
 * Copyright (c) <2010-2017>, Intel Corporation
 * All rights reserved.
 *
 * Redistribution and use in source and binary forms, with or without
 * modification, are permitted provided that the following conditions
 * are met:
 *
 * - Redistributions of source code must retain the above copyright
 *   notice, this list of conditions and the following disclaimer.
 *
 * - Redistributions in binary form must reproduce the above copyright
 *   notice, this list of conditions and the following disclaimer in
 *   the documentation and/or other materials provided with the
 *   distribution.
 *
 * - Neither the name of Intel Corporation nor the names of its
 *   contributors may be used to endorse or promote products derived
 *   from this software without specific prior written permission.
 *
 * THIS SOFTWARE IS PROVIDED BY THE COPYRIGHT HOLDERS AND CONTRIBUTORS
 * "AS IS" AND ANY EXPRESS OR IMPLIED WARRANTIES, INCLUDING, BUT NOT
 * LIMITED TO, THE IMPLIED WARRANTIES OF MERCHANTABILITY AND FITNESS
 * FOR A PARTICULAR PURPOSE ARE DISCLAIMED. IN NO EVENT SHALL THE
 * COPYRIGHT OWNER OR CONTRIBUTORS BE LIABLE FOR ANY DIRECT, INDIRECT,
 * INCIDENTAL, SPECIAL, EXEMPLARY, OR CONSEQUENTIAL DAMAGES
 * (INCLUDING, BUT NOT LIMITED TO, PROCUREMENT OF SUBSTITUTE GOODS OR
 * SERVICES; LOSS OF USE, DATA, OR PROFITS; OR BUSINESS INTERRUPTION)
 * HOWEVER CAUSED AND ON ANY THEORY OF LIABILITY, WHETHER IN CONTRACT,
 * STRICT LIABILITY, OR TORT (INCLUDING NEGLIGENCE OR OTHERWISE)
 * ARISING IN ANY WAY OUT OF THE USE OF THIS SOFTWARE, EVEN IF ADVISED
 * OF THE POSSIBILITY OF SUCH DAMAGE.
 */

/* Created 2010 by Keith Wiles @ intel.com */

#include <stdint.h>
#include <time.h>

#include "pktgen.h"
#include "pktgen-gre.h"
#include "pktgen-tcp.h"
#include "pktgen-ipv4.h"
#include "pktgen-ipv6.h"
#include "pktgen-udp.h"
#include "pktgen-arp.h"
#include "pktgen-vlan.h"
#include "pktgen-cpu.h"
#include "pktgen-display.h"
#include "pktgen-random.h"
#include "pktgen-log.h"
#include "pktgen-gtpu.h"
#include "pktgen-cfg.h"

/* Allocated the pktgen structure for global use */
pktgen_t pktgen;

/**************************************************************************//**
 *
 * pktgen_wire_size - Calculate the wire size of the data to be sent.
 *
 * DESCRIPTION
 * Calculate the number of bytes/bits in a burst of traffic.
 *
 * RETURNS: Number of bits in burst of packets.
 *
 * SEE ALSO:
 */

uint64_t
pktgen_wire_size(port_info_t *info)
{
	uint64_t i, size = 0;

	if (rte_atomic32_read(&info->port_flags) & SEND_PCAP_PKTS)
		size = info->pcap->pkt_size + PKT_PREAMBLE_SIZE +
			INTER_FRAME_GAP + FCS_SIZE;
	else {
		if (unlikely(info->seqCnt > 0)) {
			for (i = 0; i < info->seqCnt; i++)
				size += info->seq_pkt[i].pktSize +
					PKT_PREAMBLE_SIZE + INTER_FRAME_GAP +
					FCS_SIZE;
			size = size / info->seqCnt;	/* Calculate the average sized packet */
		} else
			size = info->seq_pkt[SINGLE_PKT].pktSize +
				PKT_PREAMBLE_SIZE + INTER_FRAME_GAP + FCS_SIZE;
	}
	return size;
}

/**************************************************************************//**
 *
 * pktgen_packet_rate - Calculate the transmit rate.
 *
 * DESCRIPTION
 * Calculate the number of cycles to wait between sending bursts of traffic.
 *
 * RETURNS: N/A
 *
 * SEE ALSO:
 */

void
pktgen_packet_rate(port_info_t *info)
{
	uint64_t wire_size = (pktgen_wire_size(info) * 8);
	uint64_t link = (uint64_t)info->link.link_speed * Million;
	uint64_t pps = ((link / wire_size) * info->tx_rate) / 100;
	uint64_t cpp = (pps > 0) ? (pktgen.hz / pps) : (pktgen.hz / 4);

	info->tx_pps    = pps;
	info->tx_cycles = ((cpp * info->tx_burst) * get_port_txcnt(pktgen.l2p, info->pid));
}

/**************************************************************************//**
 *
 * pktgen_fill_pattern - Create the fill pattern in a packet buffer.
 *
 * DESCRIPTION
 * Create a fill pattern based on the arguments for the packet data.
 *
 * RETURNS: N/A
 *
 * SEE ALSO:
 */

static __inline__ void
pktgen_fill_pattern(uint8_t *p, uint32_t len, uint32_t type, char *user) {
	uint32_t i;

	switch (type) {
	case USER_FILL_PATTERN:
		memset(p, 0, len);
		for (i = 0; i < len; i++)
			p[i] = user[i & (USER_PATTERN_SIZE - 1)];
		break;

	case NO_FILL_PATTERN:
		break;

	case ZERO_FILL_PATTERN:
		memset(p, 0, len);
		break;

	default:
	case ABC_FILL_PATTERN:	/* Byte wide ASCII pattern */
		for (i = 0; i < len; i++)
			p[i] = "abcdefghijklmnopqrstuvwxyz012345"[i & 0x1f];
		break;
	}
}

/**************************************************************************//**
 *
 * pktgen_find_matching_ipsrc - Find the matching IP source address
 *
 * DESCRIPTION
 * locate and return the pkt_seq_t pointer to the match IP address.
 *
 * RETURNS: pkt_seq_t  * or NULL
 *
 * SEE ALSO:
 */

pkt_seq_t *
pktgen_find_matching_ipsrc(port_info_t *info, uint32_t addr)
{
	pkt_seq_t *pkt = NULL;
	int i;

	addr = ntohl(addr);

	/* Search the sequence packets for a match */
	for (i = 0; i < info->seqCnt; i++)
		if (addr == info->seq_pkt[i].ip_src_addr.addr.ipv4.s_addr) {
			pkt = &info->seq_pkt[i];
			break;
		}

	/* Now try to match the single packet address */
	if (pkt == NULL)
		if (addr == info->seq_pkt[SINGLE_PKT].ip_src_addr.addr.ipv4.s_addr)
			pkt = &info->seq_pkt[SINGLE_PKT];

	return pkt;
}

/**************************************************************************//**
 *
 * pktgen_find_matching_ipdst - Find the matching IP destination address
 *
 * DESCRIPTION
 * locate and return the pkt_seq_t pointer to the match IP address.
 *
 * RETURNS: pkt_seq_t  * or NULL
 *
 * SEE ALSO:
 */

pkt_seq_t *
pktgen_find_matching_ipdst(port_info_t *info, uint32_t addr)
{
	pkt_seq_t *pkt = NULL;
	int i;

	addr = ntohl(addr);

	/* Search the sequence packets for a match */
	for (i = 0; i < info->seqCnt; i++)
		if (addr == info->seq_pkt[i].ip_dst_addr.addr.ipv4.s_addr) {
			pkt = &info->seq_pkt[i];
			break;
		}

	/* Now try to match the single packet address */
	if (pkt == NULL)
		if (addr == info->seq_pkt[SINGLE_PKT].ip_dst_addr.addr.ipv4.s_addr)
			pkt = &info->seq_pkt[SINGLE_PKT];

	/* Now try to match the range packet address */
	if (pkt == NULL)
		if (addr == info->seq_pkt[RANGE_PKT].ip_dst_addr.addr.ipv4.s_addr)
			pkt = &info->seq_pkt[RANGE_PKT];

	return pkt;
}

static __inline__ latency_t *
pktgen_latency_pointer(port_info_t *info, struct rte_mbuf *m)
{
	latency_t *latency;
	char *p;

	p = rte_pktmbuf_mtod(m, char *);

	p += sizeof(struct ether_hdr);

	p += (info->seq_pkt[SINGLE_PKT].ethType == ETHER_TYPE_IPv4) ?
		sizeof(struct ipv4_hdr) : sizeof(struct ipv6_hdr);

	p += (info->seq_pkt[SINGLE_PKT].ipProto == IPPROTO_UDP) ?
		sizeof(struct udp_hdr) : sizeof(struct tcp_hdr);

	/* Force pointer to be aligned correctly */
	p = RTE_PTR_ALIGN_CEIL(p, sizeof(uint64_t));

	latency = (latency_t *)p;

	return latency;
}

static inline void
pktgen_latency_apply(port_info_t *info __rte_unused,
		     struct rte_mbuf **mbufs, int cnt)
{
	latency_t *latency;
	int i;

	for (i = 0; i < cnt; i++) {
		latency = pktgen_latency_pointer(info, mbufs[i]);

		latency->timestamp  = rte_rdtsc_precise();
		latency->magic      = LATENCY_MAGIC;
	}
}

static inline void
pktgen_do_tx_tap(port_info_t *info, struct rte_mbuf **mbufs, int cnt)
{
	int i;

	for (i = 0; i < cnt; i++)
		if (write(info->tx_tapfd, rte_pktmbuf_mtod(mbufs[i], char *), mbufs[i]->pkt_len) < 0) {
			pktgen_log_error("Write failed for tx_tap%d", info->pid);
			break;
		}
}

/**************************************************************************//**
 *
 * _send_burst_fast - Send a burst of packet as fast as possible.
 *
 * DESCRIPTION
 * Transmit a burst of packets to a given port.
 *
 * RETURNS: N/A
 *
 * SEE ALSO:
 */

static __inline__ void
_send_burst_fast(port_info_t *info, uint16_t qid)
{
	struct mbuf_table   *mtab = &info->q[qid].tx_mbufs;
	struct rte_mbuf **pkts;
	uint32_t ret, cnt;

	cnt = mtab->len;
	mtab->len = 0;

	pkts    = mtab->m_table;

	if (rte_atomic32_read(&info->port_flags) & PROCESS_TX_TAP_PKTS)
		while (cnt > 0) {
			ret = rte_eth_tx_burst(info->pid, qid, pkts, cnt);

			pktgen_do_tx_tap(info, pkts, ret);

			pkts += ret;
			cnt -= ret;
		}
	else
		while (cnt > 0) {
			ret = rte_eth_tx_burst(info->pid, qid, pkts, cnt);

			pkts += ret;
			cnt -= ret;
		}
}

/**************************************************************************//**
 *
 * _send_burst_random - Send a burst of packets with random bits.
 *
 * DESCRIPTION
 * Transmit a burst of packets to a given port.
 *
 * RETURNS: N/A
 *
 * SEE ALSO:
 */

static __inline__ void
_send_burst_random(port_info_t *info, uint16_t qid)
{
	struct mbuf_table   *mtab = &info->q[qid].tx_mbufs;
	struct rte_mbuf **pkts;
	uint32_t ret, cnt, flags;

	cnt         = mtab->len;
	mtab->len   = 0;
	pkts        = mtab->m_table;

	flags   = rte_atomic32_read(&info->port_flags);
	if (unlikely(flags & PROCESS_TX_TAP_PKTS))
		while (cnt) {
			pktgen_rnd_bits_apply(info, pkts, cnt, NULL);

			ret = rte_eth_tx_burst(info->pid, qid, pkts, cnt);

			pktgen_do_tx_tap(info, pkts, ret);

			pkts += ret;
			cnt -= ret;
		}
	else
		while (cnt) {
			pktgen_rnd_bits_apply(info, pkts, cnt, NULL);

			ret = rte_eth_tx_burst(info->pid, qid, pkts, cnt);

			pkts += ret;
			cnt -= ret;
		}
}

/**************************************************************************//**
 *
 * _send_burst_latency - Send a burst of packets with latency time.
 *
 * DESCRIPTION
 * Transmit a burst of packets to a given port.
 *
 * RETURNS: N/A
 *
 * SEE ALSO:
 */

static __inline__ void
_send_burst_latency(port_info_t *info, uint16_t qid)
{
	struct mbuf_table   *mtab = &info->q[qid].tx_mbufs;
	struct rte_mbuf **pkts;
	uint32_t ret, cnt;

	cnt         = mtab->len;
	mtab->len   = 0;
	pkts        = mtab->m_table;
	while (cnt) {
		pktgen_latency_apply(info, pkts, cnt);

		ret = rte_eth_tx_burst(info->pid, qid, pkts, cnt);

		pkts += ret;
		cnt -= ret;
	}
}

static __inline__ void
pktgen_send_burst(port_info_t *info, uint16_t qid)
{
	uint32_t flags;

	flags = rte_atomic32_read(&info->port_flags);

	if (flags & SEND_RANDOM_PKTS)
		_send_burst_random(info, qid);
	else if (flags & SEND_LATENCY_PKTS)
		_send_burst_latency(info, qid);
	else
		_send_burst_fast(info, qid);
}

static __inline__ void
pktgen_recv_latency(port_info_t *info, struct rte_mbuf **pkts, uint16_t nb_pkts)
{
	uint32_t flags;
	uint64_t lat;

	flags = rte_atomic32_read(&info->port_flags);

	if (flags & SEND_LATENCY_PKTS) {
		int i;
		latency_t *latency;

		for (i = 0; i < nb_pkts; i++) {
			latency = pktgen_latency_pointer(info, pkts[i]);

			if (latency->magic == LATENCY_MAGIC) {
				lat = (rte_rdtsc_precise() - latency->timestamp);
				info->avg_latency += lat;
				if (lat > info->jitter_threshold_clks)
					info->jitter_count++;
			} else
				info->magic_errors++;
		}
		info->latency_nb_pkts += nb_pkts;
	}
}

/**************************************************************************//**
 *
 * pktgen_tx_flush - Flush Tx buffers from ring.
 *
 * DESCRIPTION
 * Flush TX buffers from ring.
 *
 * RETURNS: N/A
 *
 * SEE ALSO:
 */

static __inline__ void
pktgen_tx_flush(port_info_t *info, uint16_t qid)
{
	/* Flush any queued pkts to the driver. */
	pktgen_send_burst(info, qid);

#if RTE_VERSION >= RTE_VERSION_NUM(17, 5, 0, 0)
	rte_delay_ms(250);

	rte_eth_tx_done_cleanup(info->pid, qid, 0);
#endif

	pktgen_clr_q_flags(info, qid, DO_TX_FLUSH);
}

/**************************************************************************//**
 *
 * pktgen_exit_cleanup - Clean up the data and other items
 *
 * DESCRIPTION
 * Clean up the data.
 *
 * RETURNS: N/A
 *
 * SEE ALSO:
 */

static __inline__ void
pktgen_exit_cleanup(uint8_t lid)
{
	port_info_t *info;
	uint8_t idx, pid, qid;

	for (idx = 0; idx < get_lcore_txcnt(pktgen.l2p, lid); idx++) {
		pid = get_tx_pid(pktgen.l2p, lid, idx);
		if ( (info = (port_info_t *)get_port_private(pktgen.l2p, pid)) != NULL) {
			qid = get_txque(pktgen.l2p, lid, pid);
			pktgen_tx_flush(info, qid);
		}
	}
}

/**************************************************************************//**
 *
 * pktgen_has_work - Determine if lcore has work to do, if not wait for stop.
 *
 * DESCRIPTION
 * If lcore has work to do then return zero else spin till stopped and return 1.
 *
 * RETURNS: 0 or 1
 *
 * SEE ALSO:
 */

static __inline__ int
pktgen_has_work(void)
{
	if (!get_map(pktgen.l2p, RTE_MAX_ETHPORTS, rte_lcore_id())) {
		pktgen_log_warning("Nothing to do on lcore %d: exiting",
				   rte_lcore_id());
		return 1;
	}
	return 0;
}

/**************************************************************************//**
 *
 * pktgen_packet_ctor - Construct a complete packet with all headers and data.
 *
 * DESCRIPTION
 * Construct a packet type based on the arguments passed with all headers.
 *
 * RETURNS: N/A
 *
 * SEE ALSO:
 */

void
pktgen_packet_ctor(port_info_t *info, int32_t seq_idx, int32_t type)
{
	pkt_seq_t         *pkt = &info->seq_pkt[seq_idx];
	struct ether_hdr  *eth = (struct ether_hdr *)&pkt->hdr.eth;
	void *hdr;
	char *l3_hdr = NULL;
	uint16_t tlen;

	/* Fill in the pattern for data space. */
	pktgen_fill_pattern((uint8_t *)&pkt->hdr,
			    (sizeof(pkt_hdr_t) + sizeof(pkt->pad)),
			    info->fill_pattern_type, info->user_pattern);

	/* Add GRE header and adjust ether_hdr pointer if requested */
	if (rte_atomic32_read(&info->port_flags) & SEND_GRE_IPv4_HEADER)
		l3_hdr = pktgen_gre_hdr_ctor(info, pkt, (greIp_t *)l3_hdr);
	else if (rte_atomic32_read(&info->port_flags) & SEND_GRE_ETHER_HEADER)
		l3_hdr = pktgen_gre_ether_hdr_ctor(info, pkt, (greEther_t *)l3_hdr);
	else
		l3_hdr = pktgen_ether_hdr_ctor(info, pkt, eth);

	if (likely(pkt->ethType == ETHER_TYPE_IPv4)) {
		if (likely(pkt->ipProto == PG_IPPROTO_TCP)) {
			if (pkt->dport != PG_IPPROTO_L4_GTPU_PORT) {
				/* Construct the TCP header */
<<<<<<< HEAD
				hdr = pktgen_tcp_hdr_ctor(pkt, l3_hdr, ETHER_TYPE_IPv4);

				/* IPv4 Header constructor */
				hdr = pktgen_ipv4_ctor(pkt, hdr);
			} else {
				/* Construct the TCP header */
				hdr = pktgen_tcp_hdr_ctor(pkt, l3_hdr, ETHER_TYPE_IPv4);

				/* IPv4 Header constructor */
				hdr = pktgen_ipv4_ctor(pkt, hdr);

				/* Construct the GTP-U header */
				hdr = pktgen_gtpu_hdr_ctor(pkt, hdr, pkt->ipProto,
						GTPu_VERSION | GTPu_PT_FLAG, 0, 0, 0);
=======
				pktgen_tcp_hdr_ctor(pkt, l3_hdr, ETHER_TYPE_IPv4);

				/* IPv4 Header constructor */
				pktgen_ipv4_ctor(pkt, l3_hdr);
			} else {
				/* Construct the GTP-U header */
				pktgen_gtpu_hdr_ctor(pkt, l3_hdr, pkt->ipProto,
						GTPu_VERSION | GTPu_PT_FLAG, 0, 0, 0);

				/* Construct the TCP header */
				pktgen_tcp_hdr_ctor(pkt, l3_hdr, ETHER_TYPE_IPv4);

				/* IPv4 Header constructor */
				pktgen_ipv4_ctor(pkt, l3_hdr);
>>>>>>> 801cf9fa
			}
		} else if (pkt->ipProto == PG_IPPROTO_UDP) {
			if (pkt->dport != PG_IPPROTO_L4_GTPU_PORT) {
				/* Construct the UDP header */
<<<<<<< HEAD
				hdr = pktgen_udp_hdr_ctor(pkt, l3_hdr, ETHER_TYPE_IPv4);

				/* IPv4 Header constructor */
				pktgen_ipv4_ctor(pkt, hdr);
			} else {
				/* Construct the UDP header */
				hdr = pktgen_udp_hdr_ctor(pkt, l3_hdr, ETHER_TYPE_IPv4);

				/* IPv4 Header constructor */
				hdr = pktgen_ipv4_ctor(pkt, hdr);

				/* Construct the GTP-U header */
				hdr= pktgen_gtpu_hdr_ctor(pkt, hdr, pkt->ipProto,
						GTPu_VERSION | GTPu_PT_FLAG, 0, 0, 0);
=======
				pktgen_udp_hdr_ctor(pkt, l3_hdr, ETHER_TYPE_IPv4);

				/* IPv4 Header constructor */
				pktgen_ipv4_ctor(pkt, l3_hdr);
			} else {
				/* Construct the GTP-U header */
				pktgen_gtpu_hdr_ctor(pkt, l3_hdr, pkt->ipProto,
						GTPu_VERSION | GTPu_PT_FLAG, 0, 0, 0);

				/* Construct the UDP header */
				pktgen_udp_hdr_ctor(pkt, l3_hdr, ETHER_TYPE_IPv4);

				/* IPv4 Header constructor */
				pktgen_ipv4_ctor(pkt, l3_hdr);
>>>>>>> 801cf9fa
			}
		} else if (pkt->ipProto == PG_IPPROTO_ICMP) {
			udpip_t           *uip;
			icmpv4Hdr_t       *icmp;

			/* Start from Ethernet header */
			uip = (udpip_t *)l3_hdr;

			/* Create the ICMP header */
			uip->ip.src         = htonl(pkt->ip_src_addr.addr.ipv4.s_addr);
			uip->ip.dst         = htonl(pkt->ip_dst_addr.addr.ipv4.s_addr);
			tlen                = pkt->pktSize - (pkt->ether_hdr_size + sizeof(ipHdr_t));
			uip->ip.len         = htons(tlen);
			uip->ip.proto       = pkt->ipProto;

			icmp = (icmpv4Hdr_t *)&uip->udp;
			icmp->code                      = 0;
			if ( (type == -1) || (type == ICMP4_TIMESTAMP)) {
				icmp->type                      =
					ICMP4_TIMESTAMP;
				icmp->data.timestamp.ident      = 0x1234;
				icmp->data.timestamp.seq        = 0x5678;
				icmp->data.timestamp.originate  = 0x80004321;
				icmp->data.timestamp.receive    = 0;
				icmp->data.timestamp.transmit   = 0;
			} else if (type == ICMP4_ECHO) {
				icmp->type                      = ICMP4_ECHO;
				icmp->data.echo.ident           = 0x1234;
				icmp->data.echo.seq             = 0x5678;
				icmp->data.echo.data            = 0;
			}
			icmp->cksum     = 0;
			/* ICMP4_TIMESTAMP_SIZE */
			tlen            = pkt->pktSize - (pkt->ether_hdr_size + sizeof(ipHdr_t));
			icmp->cksum     = cksum(icmp, tlen, 0);
			if (icmp->cksum == 0)
				icmp->cksum = 0xFFFF;

			/* IPv4 Header constructor */
<<<<<<< HEAD
			hdr = pktgen_ipv4_ctor(pkt, uip);
=======
			pktgen_ipv4_ctor(pkt, l3_hdr);
>>>>>>> 801cf9fa
		}
	} else if (pkt->ethType == ETHER_TYPE_IPv6) {
		if (pkt->ipProto == PG_IPPROTO_TCP) {
			/* Construct the TCP header */
<<<<<<< HEAD
			hdr = pktgen_tcp_hdr_ctor(pkt, l3_hdr, ETHER_TYPE_IPv6);

			/* IPv6 Header constructor */
			hdr = pktgen_ipv6_ctor(pkt, hdr);
		} else if (pkt->ipProto == PG_IPPROTO_UDP) {
			/* Construct the UDP header */
			hdr = pktgen_udp_hdr_ctor(pkt, l3_hdr, ETHER_TYPE_IPv6);

			/* IPv6 Header constructor */
			hdr = pktgen_ipv6_ctor(pkt, hdr);
=======
			pktgen_tcp_hdr_ctor(pkt, l3_hdr, ETHER_TYPE_IPv6);

			/* IPv6 Header constructor */
			pktgen_ipv6_ctor(pkt, l3_hdr);
		} else if (pkt->ipProto == PG_IPPROTO_UDP) {
			/* Construct the UDP header */
			pktgen_udp_hdr_ctor(pkt, l3_hdr, ETHER_TYPE_IPv6);

			/* IPv6 Header constructor */
			pktgen_ipv6_ctor(pkt, l3_hdr);
>>>>>>> 801cf9fa
		}
	} else if (pkt->ethType == ETHER_TYPE_ARP) {
		/* Start from Ethernet header */
		arpPkt_t *arp = (arpPkt_t *)l3_hdr;

		arp->hrd = htons(1);
		arp->pro = htons(ETHER_TYPE_IPv4);
		arp->hln = ETHER_ADDR_LEN;
		arp->pln = 4;

		/* FIXME make request/reply operation selectable by user */
		arp->op  = htons(2);

		ether_addr_copy(&pkt->eth_src_addr,
				(struct ether_addr *)&arp->sha);
		arp->spa._32 = htonl(pkt->ip_src_addr.addr.ipv4.s_addr);

		ether_addr_copy(&pkt->eth_dst_addr,
				(struct ether_addr *)&arp->tha);
		arp->tpa._32 = htonl(pkt->ip_dst_addr.addr.ipv4.s_addr);

		hdr = RTE_PTR_ADD(hdr, sizeof(arpPkt_t));
	} else
		pktgen_log_error("Unknown EtherType 0x%04x", pkt->ethType);
}

/**************************************************************************//**
 *
 * pktgen_send_mbuf - Send a single packet to the given port.
 *
 * DESCRIPTION
 * Send a single packet to a given port, but enqueue the packet until we have
 * a given burst count of packets to send.
 *
 * RETURNS: N/A
 *
 * SEE ALSO:
 */

void
pktgen_send_mbuf(struct rte_mbuf *m, uint8_t pid, uint16_t qid)
{
	port_info_t *info = &pktgen.info[pid];
	struct mbuf_table   *mtab = &info->q[qid].tx_mbufs;

	/* Add packet to the TX list. */
	mtab->m_table[mtab->len++] = m;

	/* Fill our tx burst requirement */
	if (mtab->len >= info->tx_burst)
		pktgen_send_burst(info, qid);
}

/**************************************************************************//**
 *
 * pktgen_packet_type - Examine a packet and return the type of packet
 *
 * DESCRIPTION
 * Examine a packet and return the type of packet.
 * the packet.
 *
 * RETURNS: N/A
 *
 * SEE ALSO:
 */

static __inline__ pktType_e
pktgen_packet_type(struct rte_mbuf *m)
{
	pktType_e ret;
	struct ether_hdr *eth;

	eth = rte_pktmbuf_mtod(m, struct ether_hdr *);

	ret = ntohs(eth->ether_type);

	return ret;
}

/**************************************************************************//**
 *
 * pktgen_packet_classify - Examine a packet and classify it for statistics
 *
 * DESCRIPTION
 * Examine a packet and determine its type along with counting statistics around
 * the packet.
 *
 * RETURNS: N/A
 *
 * SEE ALSO:
 */

static void
pktgen_packet_classify(struct rte_mbuf *m, int pid)
{
	port_info_t *info = &pktgen.info[pid];
	int plen = (m->pkt_len + FCS_SIZE);
	uint32_t flags;
	pktType_e pType;

	pType = pktgen_packet_type(m);

	flags = rte_atomic32_read(&info->port_flags);
	if (unlikely(flags & (PROCESS_INPUT_PKTS | PROCESS_RX_TAP_PKTS))) {
		if (unlikely(flags & PROCESS_RX_TAP_PKTS))
			if (write(info->rx_tapfd, rte_pktmbuf_mtod(m, char *),
				  m->pkt_len) < 0)
				pktgen_log_error("Write failed for rx_tap%d",
						 pid);

		switch ((int)pType) {
		case ETHER_TYPE_ARP:    info->stats.arp_pkts++;
			pktgen_process_arp(m, pid, 0);     break;
		case ETHER_TYPE_IPv4:   info->stats.ip_pkts++;
			pktgen_process_ping4(m, pid, 0);   break;
		case ETHER_TYPE_IPv6:   info->stats.ipv6_pkts++;
			pktgen_process_ping6(m, pid, 0);   break;
		case ETHER_TYPE_VLAN:   info->stats.vlan_pkts++;
			pktgen_process_vlan(m, pid);       break;
		case UNKNOWN_PACKET:	/* FALL THRU */
		default:                break;
		}
	} else
		/* Count the type of packets found. */
		switch ((int)pType) {
		case ETHER_TYPE_ARP:        info->stats.arp_pkts++;     break;
		case ETHER_TYPE_IPv4:       info->stats.ip_pkts++;      break;
		case ETHER_TYPE_IPv6:       info->stats.ipv6_pkts++;    break;
		case ETHER_TYPE_VLAN:       info->stats.vlan_pkts++;    break;
		default:                    break;
		}

	/* Count the size of each packet. */
	if (plen == ETHER_MIN_LEN)
		info->sizes._64++;
	else if ( (plen >= (ETHER_MIN_LEN + 1)) && (plen <= 127))
		info->sizes._65_127++;
	else if ( (plen >= 128) && (plen <= 255))
		info->sizes._128_255++;
	else if ( (plen >= 256) && (plen <= 511))
		info->sizes._256_511++;
	else if ( (plen >= 512) && (plen <= 1023))
		info->sizes._512_1023++;
	else if ( (plen >= 1024) && (plen <= ETHER_MAX_LEN))
		info->sizes._1024_1518++;
	else if (plen < ETHER_MIN_LEN)
		info->sizes.runt++;
	else if (plen >= (ETHER_MAX_LEN + 1))
		info->sizes.jumbo++;

	/* Process multicast and broadcast packets. */
	if (unlikely(((uint8_t *)m->buf_addr + m->data_off)[0] == 0xFF)) {
		if ( (((uint64_t *)m->buf_addr + m->data_off)[0] &
		      0xFFFFFFFFFFFF0000LL) == 0xFFFFFFFFFFFF0000LL)
			info->sizes.broadcast++;
		else if ( ((uint8_t *)m->buf_addr + m->data_off)[0] & 1)
			info->sizes.multicast++;
	}
}

/**************************************************************************//**
 *
 * pktgen_packet_classify_buld - Classify a set of packets in one call.
 *
 * DESCRIPTION
 * Classify a list of packets and to improve classify performance.
 *
 * RETURNS: N/A
 *
 * SEE ALSO:
 */

#define PREFETCH_OFFSET     3
static __inline__ void
pktgen_packet_classify_bulk(struct rte_mbuf **pkts, int nb_rx, int pid)
{
	int j, i;

	/* Prefetch first packets */
	for (j = 0; j < PREFETCH_OFFSET && j < nb_rx; j++)
		rte_prefetch0(rte_pktmbuf_mtod(pkts[j], void *));

	/* Prefetch and handle already prefetched packets */
	for (i = 0; i < (nb_rx - PREFETCH_OFFSET); i++) {
		rte_prefetch0(rte_pktmbuf_mtod(pkts[j], void *));
		j++;

		pktgen_packet_classify(pkts[i], pid);
	}

	/* Handle remaining prefetched packets */
	for (; j < nb_rx; j++)
		pktgen_packet_classify(pkts[j], pid);
}

/**************************************************************************//**
 *
 * pktgen_send_special - Send a special packet to the given port.
 *
 * DESCRIPTION
 * Create a special packet in the buffer provided.
 *
 * RETURNS: N/A
 *
 * SEE ALSO:
 */

static void
pktgen_send_special(port_info_t *info, uint32_t flags)
{
	uint32_t s;

	/* Send packets attached to the sequence packets. */
	for (s = 0; s < info->seqCnt; s++) {
		if (flags & SEND_GRATUITOUS_ARP)
			pktgen_send_arp(info->pid, GRATUITOUS_ARP, s);
		if (flags & SEND_ARP_REQUEST)
			pktgen_send_arp(info->pid, 0, s);

		if (flags & SEND_PING4_REQUEST)
			pktgen_send_ping4(info->pid, s);
#ifdef INCLUDE_PING6
		if (flags & SEND_PING6_REQUEST)
			pktgen_send_ping6(info->pid, s);
#endif
	}

	/* Send the requests from the Single packet setup. */
	if (flags & SEND_GRATUITOUS_ARP)
		pktgen_send_arp(info->pid, GRATUITOUS_ARP, SINGLE_PKT);
	if (flags & SEND_ARP_REQUEST)
		pktgen_send_arp(info->pid, 0, SINGLE_PKT);

	if (flags & SEND_PING4_REQUEST)
		pktgen_send_ping4(info->pid, SINGLE_PKT);
#ifdef INCLUDE_PING6
	if (flags & SEND_PING6_REQUEST)
		pktgen_send_ping6(info->pid, SINGLE_PKT);
#endif

	pktgen_clr_port_flags(info, SEND_ARP_PING_REQUESTS);
}

typedef struct {
	port_info_t *info;
	uint16_t qid;
} pkt_data_t;

static __inline__ void
pktgen_setup_cb(struct rte_mempool *mp,
		void *opaque, void *obj, unsigned obj_idx __rte_unused)
{
	pkt_data_t *data = (pkt_data_t *)opaque;
	struct rte_mbuf *m = (struct rte_mbuf *)obj;
	port_info_t *info;
	pkt_seq_t *pkt;
	uint16_t qid;

	info = data->info;
	qid = data->qid;

	if (mp == info->q[qid].tx_mp)
		pkt = &info->seq_pkt[SINGLE_PKT];
	else if (mp == info->q[qid].range_mp)
		pkt = &info->seq_pkt[RANGE_PKT];
	else if (mp == info->q[qid].seq_mp)
		pkt = &info->seq_pkt[info->seqIdx];
	else
		pkt = NULL;

	/* allocate each mbuf and put them on a list to be freed. */
	if (mp == info->q[qid].tx_mp) {
		pktgen_packet_ctor(info, SINGLE_PKT, -1);

		rte_memcpy((uint8_t *)m->buf_addr + m->data_off,
			   (uint8_t *)&pkt->hdr, MAX_PKT_SIZE);

		m->pkt_len  = pkt->pktSize;
		m->data_len = pkt->pktSize;
	} else if (mp == info->q[qid].range_mp) {
		pktgen_range_ctor(&info->range, pkt);
		pktgen_packet_ctor(info, RANGE_PKT, -1);

		rte_memcpy((uint8_t *)m->buf_addr + m->data_off,
			   (uint8_t *)&pkt->hdr, MAX_PKT_SIZE);

		m->pkt_len  = pkt->pktSize;
		m->data_len = pkt->pktSize;
	} else if (mp == info->q[qid].seq_mp) {
		if (pktgen.is_gui_running)
			while (info->seqIdx < info->seqCnt) {
				pkt = &info->seq_pkt[info->seqIdx];

				/* Check the sequence and start from the beginning */
				if (++info->seqIdx >= info->seqCnt)
					info->seqIdx = 0;

				if (pkt->seq_enabled) {
					/* Call ctor for those sequence which are enabled in the GUI */
					pktgen_packet_ctor(info, info->seqIdx, -1);

					rte_memcpy((uint8_t *)m->buf_addr + m->data_off,
						   (uint8_t *)&pkt->hdr, MAX_PKT_SIZE);
					m->pkt_len  = pkt->pktSize;
					m->data_len = pkt->pktSize;
					pkt = &info->seq_pkt[info->seqIdx];
					break;
				}
			}
		else {
			pkt = &info->seq_pkt[info->seqIdx];
			pktgen_packet_ctor(info, info->seqIdx, -1);

			rte_memcpy((uint8_t *)m->buf_addr + m->data_off,
				   (uint8_t *)&pkt->hdr, MAX_PKT_SIZE);

			m->pkt_len  = pkt->pktSize;
			m->data_len = pkt->pktSize;

			pkt = &info->seq_pkt[info->seqIdx];

			/* move to the next packet in the sequence. */
			if (unlikely(++info->seqIdx >= info->seqCnt))
				info->seqIdx = 0;
		}
	}
}

/**************************************************************************//**
 *
 * pktgen_setup_packets - Setup the default packets to be sent.
 *
 * DESCRIPTION
 * Construct the default set of packets for a given port.
 *
 * RETURNS: N/A
 *
 * SEE ALSO:
 */

static __inline__ void
pktgen_setup_packets(port_info_t *info, struct rte_mempool *mp, uint16_t qid)
{
	pkt_data_t pkt_data;

	pktgen_clr_q_flags(info, qid, CLEAR_FAST_ALLOC_FLAG);

	if (mp == info->q[qid].pcap_mp)
		return;

	rte_spinlock_lock(&info->port_lock);

	pkt_data.info = info;
	pkt_data.qid = qid;

#if RTE_VERSION >= RTE_VERSION_NUM(16, 7, 0, 0)
	rte_mempool_obj_iter(mp, pktgen_setup_cb, &pkt_data);
#else
	{
		struct rte_mbuf *m, *mm;

		mm  = NULL;

		/* allocate each mbuf and put them on a list to be freed. */
		for (;; ) {
			if ((m = rte_pktmbuf_alloc(mp)) == NULL)
				break;

			/* Put the allocated mbuf into a list to be freed later */
			m->next = mm;
			mm = m;

			pktgen_setup_cb(mp, &pkt_data, m, 0);
		}
		if (mm != NULL)
			rte_pktmbuf_free(mm);
	}
#endif
	rte_spinlock_unlock(&info->port_lock);
}

/**************************************************************************//**
 *
 * pktgen_send_pkts - Send a set of packet buffers to a given port.
 *
 * DESCRIPTION
 * Transmit a set of packets mbufs to a given port.
 *
 * RETURNS: N/A
 *
 * SEE ALSO:
 */

static __inline__ void
pktgen_send_pkts(port_info_t *info, uint16_t qid, struct rte_mempool *mp)
{
	uint32_t flags;
	int rc = 0;

	flags = rte_atomic32_read(&info->port_flags);

	if (flags & SEND_FOREVER) {
		rc = pg_pktmbuf_alloc_bulk(mp,
					   info->q[qid].tx_mbufs.m_table,
					   info->tx_burst);
		if (rc == 0) {
			info->q[qid].tx_mbufs.len = info->tx_burst;
			info->q[qid].tx_cnt += info->tx_burst;

			pktgen_send_burst(info, qid);
		}
	} else {
		int64_t txCnt;

		txCnt = pkt_atomic64_tx_count(&info->current_tx_count, info->tx_burst);
		if (txCnt > 0) {
			rc = pg_pktmbuf_alloc_bulk(mp,
						   info->q[qid].tx_mbufs.m_table,
						   txCnt);
			if (rc == 0) {
				info->q[qid].tx_mbufs.len = txCnt;
				pktgen_send_burst(info, qid);
			}
		} else
			pktgen_clr_port_flags(info, (SENDING_PACKETS | SEND_FOREVER));
	}
}

/**************************************************************************//**
 *
 * pktgen_main_transmit - Determine the next packet format to transmit.
 *
 * DESCRIPTION
 * Determine the next packet format to transmit for a given port.
 *
 * RETURNS: N/A
 *
 * SEE ALSO:
 */

static __inline__ void
pktgen_main_transmit(port_info_t *info, uint16_t qid)
{
	struct rte_mempool *mp = NULL;
	uint32_t flags;

	flags = rte_atomic32_read(&info->port_flags);

	/*
	 * Transmit ARP/Ping packets if needed
	 */
	if ((flags & SEND_ARP_PING_REQUESTS))
		pktgen_send_special(info, flags);

	/* When not transmitting on this port then continue. */
	if (flags & SENDING_PACKETS) {
		mp = info->q[qid].tx_mp;

		if (flags & (SEND_RANGE_PKTS | SEND_PCAP_PKTS | SEND_SEQ_PKTS)) {
			if (flags & SEND_RANGE_PKTS)
				mp = info->q[qid].range_mp;
			else if (flags & SEND_SEQ_PKTS)
				mp = info->q[qid].seq_mp;
			else if (flags & SEND_PCAP_PKTS)
				mp = info->q[qid].pcap_mp;
		}

		if (rte_atomic32_read(&info->q[qid].flags) & CLEAR_FAST_ALLOC_FLAG)
			pktgen_setup_packets(info, mp, qid);

		pktgen_send_pkts(info, qid, mp);
	}

	flags = rte_atomic32_read(&info->q[qid].flags);
	if (flags & DO_TX_FLUSH)
		pktgen_tx_flush(info, qid);
}

/**************************************************************************//**
 *
 * pktgen_main_receive - Main receive routine for packets of a port.
 *
 * DESCRIPTION
 * Handle the main receive set of packets on a given port plus handle all of the
 * input processing if required.
 *
 * RETURNS: N/A
 *
 * SEE ALSO:
 */

static __inline__ void
pktgen_main_receive(port_info_t *info,
		    uint8_t lid,
		    struct rte_mbuf *pkts_burst[])
{
	uint8_t pid;
	uint16_t qid, nb_rx;
	capture_t *capture;

	pid = info->pid;
	qid = get_rxque(pktgen.l2p, lid, pid);

	/*
	 * Read packet from RX queues and free the mbufs
	 */
	if ( (nb_rx = rte_eth_rx_burst(pid, qid, pkts_burst, info->tx_burst)) == 0)
		return;

	info->q[qid].rx_cnt += nb_rx;

	pktgen_recv_latency(info, pkts_burst, nb_rx);

	/* packets are not freed in the next call. */
	pktgen_packet_classify_bulk(pkts_burst, nb_rx, pid);

	if (unlikely(info->dump_count > 0))
		pktgen_packet_dump_bulk(pkts_burst, nb_rx, pid);

	if (unlikely(rte_atomic32_read(&info->port_flags) & CAPTURE_PKTS)) {
		capture = &pktgen.capture[pktgen.core_info[lid].s.socket_id];
		if (unlikely((capture->port == pid) &&
			     (capture->lcore == lid)))
			pktgen_packet_capture_bulk(pkts_burst, nb_rx, capture);
	}

	rte_pktmbuf_free_bulk(pkts_burst, nb_rx);
}

static void
port_map_info(uint8_t lid, port_info_t **infos, uint8_t *qids,
	      uint8_t *txcnt, uint8_t *rxcnt, const char *msg)
{
	uint8_t idx, pid, cnt = 0;
	uint8_t rx, tx;
	char buf[256];

	rx = get_lcore_rxcnt(pktgen.l2p, lid);
	tx = get_lcore_txcnt(pktgen.l2p, lid);

	if (txcnt && rxcnt) {
		*rxcnt = rx;
		*txcnt = tx;
		cnt = tx;
	} else if (rxcnt) {
		*rxcnt = rx;
		cnt = rx;
	} else if (txcnt) {
		*txcnt = tx;
		cnt = tx;
	}

	snprintf(buf, sizeof(buf), "  %s processing lcore: %3d rx: %2d tx: %2d",
		 msg, lid, rx, tx);

	for (idx = 0; idx < cnt; idx++) {
		if (rxcnt)
			pid = get_rx_pid(pktgen.l2p, lid, idx);
		else
			pid = get_tx_pid(pktgen.l2p, lid, idx);

		if ((infos[idx] = get_port_private(pktgen.l2p, pid)) == NULL)
			rte_panic("Config error: No port %d found at %d lcore\n", pid, lid);

		if (qids)
			qids[idx] = get_txque(pktgen.l2p, lid, pid);
	}

	pktgen_log_info("%s", buf);
}

/**************************************************************************//**
 *
 * pktgen_main_rxtx_loop - Single thread loop for tx/rx packets
 *
 * DESCRIPTION
 * Handle sending and receiving packets from a given set of ports. This is the
 * main loop or thread started on a single core.
 *
 * RETURNS: N/A
 *
 * SEE ALSO:
 */

static void
pktgen_main_rxtx_loop(uint8_t lid)
{
	struct rte_mbuf *pkts_burst[DEFAULT_PKT_BURST];
	port_info_t   *infos[RTE_MAX_ETHPORTS];
	uint8_t qids[RTE_MAX_ETHPORTS];
	uint8_t idx, txcnt, rxcnt;
	uint64_t curr_tsc;
	uint64_t tx_next_cycle;	/**< Next cycle to send a burst of traffic */

	memset(infos, '\0', sizeof(infos));
	memset(qids, '\0', sizeof(qids));

	port_map_info(lid, infos, qids, &txcnt, &rxcnt, "RX/TX");

	tx_next_cycle   = rte_rdtsc() + infos[0]->tx_cycles;

	pg_start_lcore(pktgen.l2p, lid);

	if (rxcnt == 0)
		rte_panic("No ports found for %d lcore\n", lid);

	printf("For RX found %d port(s) for lcore %d\n", rxcnt, lid);
	for(idx = 0; idx < rxcnt; idx++) {
		if (infos[idx] == NULL)
			rte_panic("Invalid RX config: port at index %d not found for %d lcore\n", idx, lid);
	}

	if (txcnt == 0)
		rte_panic("No ports found for %d lcore\n", lid);

	printf("For TX found %d port(s) for lcore %d\n", rxcnt, lid);
	for(idx = 0; idx < txcnt; idx++) {
		if (infos[idx] == NULL)
			rte_panic("Invalid TX config: port at index %d not found for %d lcore\n", idx, lid);
	}

	while (pg_lcore_is_running(pktgen.l2p, lid)) {
		for (idx = 0; idx < rxcnt; idx++)	/* Read Packets */
			pktgen_main_receive(infos[idx], lid, pkts_burst);

		curr_tsc = rte_rdtsc();

		/* Determine when is the next time to send packets */
		if (curr_tsc >= tx_next_cycle) {
			tx_next_cycle = curr_tsc + infos[0]->tx_cycles;

			for (idx = 0; idx < txcnt; idx++)	/* Transmit packets */
				pktgen_main_transmit(infos[idx], qids[idx]);
		} else if (curr_tsc >= (tx_next_cycle / 8)) {
			uint32_t flags;
			for (idx = 0; idx < txcnt; idx++) {	/* Transmit zero pkts for Bonding PMD */
				flags = rte_atomic32_read(&infos[idx]->port_flags);
				if (flags & BONDING_TX_PACKETS) {
					rte_eth_tx_burst(infos[idx]->pid, qids[idx], NULL, 0);
				}
			}
		}
	}

	pktgen_log_debug("Exit %d", lid);

	pktgen_exit_cleanup(lid);
}

/**************************************************************************//**
 *
 * pktgen_main_tx_loop - Main transmit loop for a core, no receive packet handling
 *
 * DESCRIPTION
 * When Tx and Rx are split across two cores this routing handles the tx packets.
 *
 * RETURNS: N/A
 *
 * SEE ALSO:
 */

static void
pktgen_main_tx_loop(uint8_t lid)
{
	uint8_t idx, txcnt;
	port_info_t *infos[RTE_MAX_ETHPORTS];
	uint8_t qids[RTE_MAX_ETHPORTS];
	uint64_t curr_tsc;
	uint64_t tx_next_cycle;	/**< Next cycle to send a burst of traffic */

	memset(infos, '\0', sizeof(infos));
	memset(qids, '\0', sizeof(qids));
	port_map_info(lid, infos, qids, &txcnt, NULL, "TX");

	tx_next_cycle   = rte_rdtsc() + infos[0]->tx_cycles;

	pg_start_lcore(pktgen.l2p, lid);

	if (txcnt == 0)
		rte_panic("No ports found for %d lcore\n", lid);

	printf("For TX found %d port(s) for lcore %d\n", txcnt, lid);
	for(idx = 0;idx < txcnt; idx++) {
		if (infos[idx] == NULL)
			rte_panic("Invalid TX config: port at index %d not found for %d lcore\n", idx, lid);
	}

	idx = 0;
	while (pg_lcore_is_running(pktgen.l2p, lid)) {
		curr_tsc = rte_rdtsc();

		/* Determine when is the next time to send packets */
		if (curr_tsc >= tx_next_cycle) {
			tx_next_cycle = curr_tsc + infos[0]->tx_cycles;

			for (idx = 0; idx < txcnt; idx++)	/* Transmit packets */
				pktgen_main_transmit(infos[idx], qids[idx]);
		} else if (curr_tsc >= (tx_next_cycle / 8)) {
			uint32_t flags;
			for (idx = 0; idx < txcnt; idx++) {	/* Transmit zero pkts for Bonding PMD */
				flags = rte_atomic32_read(&infos[idx]->port_flags);
				if (flags & BONDING_TX_PACKETS) {
					rte_eth_tx_burst(infos[idx]->pid, qids[idx], NULL, 0);
				}
			}
		}
	}

	pktgen_log_debug("Exit %d", lid);

	pktgen_exit_cleanup(lid);
}

/**************************************************************************//**
 *
 * pktgen_main_rx_loop - Handle only the rx packets for a set of ports.
 *
 * DESCRIPTION
 * When Tx and Rx processing is split between two ports this routine handles
 * only the receive packets.
 *
 * RETURNS: N/A
 *
 * SEE ALSO:
 */

static void
pktgen_main_rx_loop(uint8_t lid)
{
	struct rte_mbuf *pkts_burst[DEFAULT_PKT_BURST];
	uint8_t idx, rxcnt;
	port_info_t   *infos[RTE_MAX_ETHPORTS];

	memset(infos, '\0', sizeof(infos));
	port_map_info(lid, infos, NULL, NULL, &rxcnt, "RX");

	pg_start_lcore(pktgen.l2p, lid);

	if (rxcnt == 0)
		rte_panic("No ports found for %d lcore\n", lid);

	printf("For RX found %d port(s) for lcore %d\n", rxcnt, lid);
	for(idx = 0; idx < rxcnt; idx++) {
		if (infos[idx] == NULL)
			rte_panic("Invalid RX config: port at index %d not found for %d lcore\n", idx, lid);
	}

	while (pg_lcore_is_running(pktgen.l2p, lid))
		for (idx = 0; idx < rxcnt; idx++)	/* Read packet */
			pktgen_main_receive(infos[idx], lid, pkts_burst);

	pktgen_log_debug("Exit %d", lid);

	pktgen_exit_cleanup(lid);
}

/**************************************************************************//**
 *
 * pktgen_launch_one_lcore - Launch a single logical core thread.
 *
 * DESCRIPTION
 * Help launch a single thread on one logical core.
 *
 * RETURNS: N/A
 *
 * SEE ALSO:
 */

int
pktgen_launch_one_lcore(void *arg __rte_unused)
{
	uint8_t lid = rte_lcore_id();

	if (pktgen_has_work())
		return 0;

	rte_delay_ms((lid + 1) * 21);

	switch (get_type(pktgen.l2p, lid)) {
	case RX_TYPE:               pktgen_main_rx_loop(lid);       break;
	case TX_TYPE:               pktgen_main_tx_loop(lid);       break;
	case (RX_TYPE | TX_TYPE):   pktgen_main_rxtx_loop(lid);     break;
	}
	return 0;
}

static void
_page_display(void)
{
	static unsigned int counter = 0;

	pktgen_display_set_color("top.spinner");
	scrn_printf(1, 1, "%c", "-\\|/"[(counter++ & 3)]);
	pktgen_display_set_color(NULL);

	if (pktgen.flags & CPU_PAGE_FLAG)
		pktgen_page_cpu();
	else if (pktgen.flags & PCAP_PAGE_FLAG)
		pktgen_page_pcap(pktgen.portNum);
	else if (pktgen.flags & RANGE_PAGE_FLAG)
		pktgen_page_range();
	else if (pktgen.flags & CONFIG_PAGE_FLAG)
		pktgen_page_config();
	else if (pktgen.flags & SEQUENCE_PAGE_FLAG)
		pktgen_page_seq(pktgen.portNum);
	else if (pktgen.flags & RND_BITFIELD_PAGE_FLAG)
		pktgen_page_random_bitfields(pktgen.flags & PRINT_LABELS_FLAG,
					     pktgen.portNum,
					     pktgen.info[pktgen.portNum].rnd_bitfields);
	else if (pktgen.flags & LOG_PAGE_FLAG)
		pktgen_page_log(pktgen.flags & PRINT_LABELS_FLAG);
	else if (pktgen.flags & LATENCY_PAGE_FLAG)
		pktgen_page_latency();
	else if (pktgen.flags & STATS_PAGE_FLAG)
		pktgen_page_phys_stats();
	else
		pktgen_page_stats();
}

/**************************************************************************//**
 *
 * pktgen_page_display - Display the correct page based on timer0 callback.
 *
 * DESCRIPTION
 * When timer0 is active update or display the correct page of data.
 *
 * RETURNS: N/A
 *
 * SEE ALSO:
 */

void
pktgen_page_display(struct rte_timer *tim __rte_unused, void *arg __rte_unused)
{
	static unsigned int update_display = 1;

	/* Leave if the screen is paused */
	if (scrn_is_paused())
		return;

	scrn_save();

	if (pktgen.flags & UPDATE_DISPLAY_FLAG) {
		pktgen.flags &= ~UPDATE_DISPLAY_FLAG;
		update_display = 1;
	}

	update_display--;
	if (update_display == 0) {
		update_display = UPDATE_DISPLAY_TICK_INTERVAL;
		_page_display();

		if (pktgen.flags & PRINT_LABELS_FLAG)
			pktgen.flags &= ~PRINT_LABELS_FLAG;
	}

	scrn_restore();

	pktgen_print_packet_dump();
}

static struct rte_timer timer0;
static struct rte_timer timer1;

/**************************************************************************//**
 *
 * pktgen_timer_setup - Set up the timer callback routines.
 *
 * DESCRIPTION
 * Setup the two timers to be used for display and calculating statistics.
 *
 * RETURNS: N/A
 *
 * SEE ALSO:
 */

void
rte_timer_setup(void)
{
	int lcore_id = rte_get_master_lcore();

	/* init RTE timer library */
	rte_timer_subsystem_init();

	/* init timer structures */
	rte_timer_init(&timer0);
	rte_timer_init(&timer1);

	/* load timer0, every 1/2 seconds, on Display lcore, reloaded automatically */
	rte_timer_reset(&timer0,
			UPDATE_DISPLAY_TICK_RATE,
			PERIODICAL,
			lcore_id,
			pktgen_page_display,
			NULL);

	/* load timer1, every second, on timer lcore, reloaded automatically */
	rte_timer_reset(&timer1,
			pktgen.hz,
			PERIODICAL,
			lcore_id,
			pktgen_process_stats,
			NULL);
}<|MERGE_RESOLUTION|>--- conflicted
+++ resolved
@@ -533,7 +533,6 @@
 {
 	pkt_seq_t         *pkt = &info->seq_pkt[seq_idx];
 	struct ether_hdr  *eth = (struct ether_hdr *)&pkt->hdr.eth;
-	void *hdr;
 	char *l3_hdr = NULL;
 	uint16_t tlen;
 
@@ -554,22 +553,6 @@
 		if (likely(pkt->ipProto == PG_IPPROTO_TCP)) {
 			if (pkt->dport != PG_IPPROTO_L4_GTPU_PORT) {
 				/* Construct the TCP header */
-<<<<<<< HEAD
-				hdr = pktgen_tcp_hdr_ctor(pkt, l3_hdr, ETHER_TYPE_IPv4);
-
-				/* IPv4 Header constructor */
-				hdr = pktgen_ipv4_ctor(pkt, hdr);
-			} else {
-				/* Construct the TCP header */
-				hdr = pktgen_tcp_hdr_ctor(pkt, l3_hdr, ETHER_TYPE_IPv4);
-
-				/* IPv4 Header constructor */
-				hdr = pktgen_ipv4_ctor(pkt, hdr);
-
-				/* Construct the GTP-U header */
-				hdr = pktgen_gtpu_hdr_ctor(pkt, hdr, pkt->ipProto,
-						GTPu_VERSION | GTPu_PT_FLAG, 0, 0, 0);
-=======
 				pktgen_tcp_hdr_ctor(pkt, l3_hdr, ETHER_TYPE_IPv4);
 
 				/* IPv4 Header constructor */
@@ -584,27 +567,10 @@
 
 				/* IPv4 Header constructor */
 				pktgen_ipv4_ctor(pkt, l3_hdr);
->>>>>>> 801cf9fa
 			}
 		} else if (pkt->ipProto == PG_IPPROTO_UDP) {
 			if (pkt->dport != PG_IPPROTO_L4_GTPU_PORT) {
 				/* Construct the UDP header */
-<<<<<<< HEAD
-				hdr = pktgen_udp_hdr_ctor(pkt, l3_hdr, ETHER_TYPE_IPv4);
-
-				/* IPv4 Header constructor */
-				pktgen_ipv4_ctor(pkt, hdr);
-			} else {
-				/* Construct the UDP header */
-				hdr = pktgen_udp_hdr_ctor(pkt, l3_hdr, ETHER_TYPE_IPv4);
-
-				/* IPv4 Header constructor */
-				hdr = pktgen_ipv4_ctor(pkt, hdr);
-
-				/* Construct the GTP-U header */
-				hdr= pktgen_gtpu_hdr_ctor(pkt, hdr, pkt->ipProto,
-						GTPu_VERSION | GTPu_PT_FLAG, 0, 0, 0);
-=======
 				pktgen_udp_hdr_ctor(pkt, l3_hdr, ETHER_TYPE_IPv4);
 
 				/* IPv4 Header constructor */
@@ -619,7 +585,6 @@
 
 				/* IPv4 Header constructor */
 				pktgen_ipv4_ctor(pkt, l3_hdr);
->>>>>>> 801cf9fa
 			}
 		} else if (pkt->ipProto == PG_IPPROTO_ICMP) {
 			udpip_t           *uip;
@@ -659,27 +624,11 @@
 				icmp->cksum = 0xFFFF;
 
 			/* IPv4 Header constructor */
-<<<<<<< HEAD
-			hdr = pktgen_ipv4_ctor(pkt, uip);
-=======
 			pktgen_ipv4_ctor(pkt, l3_hdr);
->>>>>>> 801cf9fa
 		}
 	} else if (pkt->ethType == ETHER_TYPE_IPv6) {
 		if (pkt->ipProto == PG_IPPROTO_TCP) {
 			/* Construct the TCP header */
-<<<<<<< HEAD
-			hdr = pktgen_tcp_hdr_ctor(pkt, l3_hdr, ETHER_TYPE_IPv6);
-
-			/* IPv6 Header constructor */
-			hdr = pktgen_ipv6_ctor(pkt, hdr);
-		} else if (pkt->ipProto == PG_IPPROTO_UDP) {
-			/* Construct the UDP header */
-			hdr = pktgen_udp_hdr_ctor(pkt, l3_hdr, ETHER_TYPE_IPv6);
-
-			/* IPv6 Header constructor */
-			hdr = pktgen_ipv6_ctor(pkt, hdr);
-=======
 			pktgen_tcp_hdr_ctor(pkt, l3_hdr, ETHER_TYPE_IPv6);
 
 			/* IPv6 Header constructor */
@@ -690,7 +639,6 @@
 
 			/* IPv6 Header constructor */
 			pktgen_ipv6_ctor(pkt, l3_hdr);
->>>>>>> 801cf9fa
 		}
 	} else if (pkt->ethType == ETHER_TYPE_ARP) {
 		/* Start from Ethernet header */
@@ -711,8 +659,6 @@
 		ether_addr_copy(&pkt->eth_dst_addr,
 				(struct ether_addr *)&arp->tha);
 		arp->tpa._32 = htonl(pkt->ip_dst_addr.addr.ipv4.s_addr);
-
-		hdr = RTE_PTR_ADD(hdr, sizeof(arpPkt_t));
 	} else
 		pktgen_log_error("Unknown EtherType 0x%04x", pkt->ethType);
 }
