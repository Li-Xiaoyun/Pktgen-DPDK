--- conflicted
+++ resolved
@@ -296,21 +296,27 @@
 	struct rte_mbuf **pkts;
 	uint32_t ret, cnt;
 
-	cnt  = mtab->len;
-	pkts = mtab->m_table;
-
-	ret = rte_eth_tx_burst(info->pid, qid, pkts, cnt);
-	if (ret == 0)
-		return;
+	cnt = mtab->len;
+	mtab->len = 0;
+
+	pkts    = mtab->m_table;
 
 	if (rte_atomic32_read(&info->port_flags) & PROCESS_TX_TAP_PKTS)
-		pktgen_do_tx_tap(info, pkts, ret);
-
-	cnt -= ret;
-	if (cnt)
-		memmove(pkts, &pkts[ret], (cnt * sizeof(void *)));
-
-	mtab->len = cnt;
+		while (cnt > 0) {
+			ret = rte_eth_tx_burst(info->pid, qid, pkts, cnt);
+
+			pktgen_do_tx_tap(info, pkts, ret);
+
+			pkts += ret;
+			cnt -= ret;
+		}
+	else
+		while (cnt > 0) {
+			ret = rte_eth_tx_burst(info->pid, qid, pkts, cnt);
+
+			pkts += ret;
+			cnt -= ret;
+		}
 }
 
 /**************************************************************************//**
@@ -329,10 +335,34 @@
 _send_burst_random(port_info_t *info, uint16_t qid)
 {
 	struct mbuf_table   *mtab = &info->q[qid].tx_mbufs;
-
-	pktgen_rnd_bits_apply(info, mtab->m_table, mtab->len, NULL);
-
-	_send_burst_fast(info, qid);
+	struct rte_mbuf **pkts;
+	uint32_t ret, cnt, flags;
+
+	cnt         = mtab->len;
+	mtab->len   = 0;
+	pkts        = mtab->m_table;
+
+	flags   = rte_atomic32_read(&info->port_flags);
+	if (unlikely(flags & PROCESS_TX_TAP_PKTS))
+		while (cnt) {
+			pktgen_rnd_bits_apply(info, pkts, cnt, NULL);
+
+			ret = rte_eth_tx_burst(info->pid, qid, pkts, cnt);
+
+			pktgen_do_tx_tap(info, pkts, ret);
+
+			pkts += ret;
+			cnt -= ret;
+		}
+	else
+		while (cnt) {
+			pktgen_rnd_bits_apply(info, pkts, cnt, NULL);
+
+			ret = rte_eth_tx_burst(info->pid, qid, pkts, cnt);
+
+			pkts += ret;
+			cnt -= ret;
+		}
 }
 
 /**************************************************************************//**
@@ -351,16 +381,20 @@
 _send_burst_latency(port_info_t *info, uint16_t qid)
 {
 	struct mbuf_table   *mtab = &info->q[qid].tx_mbufs;
-<<<<<<< HEAD
-
-	pktgen_latency_apply(info, mtab->m_table, mtab->len);
-
-=======
-
-	pktgen_latency_apply(info, mtab->m_table, mtab->len);
-
->>>>>>> 5b1ff48f
-	_send_burst_fast(info, qid);
+	struct rte_mbuf **pkts;
+	uint32_t ret, cnt;
+
+	cnt         = mtab->len;
+	mtab->len   = 0;
+	pkts        = mtab->m_table;
+	while (cnt) {
+		pktgen_latency_apply(info, pkts, cnt);
+
+		ret = rte_eth_tx_burst(info->pid, qid, pkts, cnt);
+
+		pkts += ret;
+		cnt -= ret;
+	}
 }
 
 static __inline__ void
