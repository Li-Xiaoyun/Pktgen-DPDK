--- conflicted
+++ resolved
@@ -549,57 +549,6 @@
            } else {
                gtpuTcpIp_t     * tcpGtpu;
 
-<<<<<<< HEAD
-		if ( likely(pkt->ipProto == PG_IPPROTO_TCP) ) {
-			if (pkt->dport != PG_IPPROTO_L4_GTPU_PORT) {
-				tcpip_t	  * tip;
-
-				// Start from Ethernet header
-				tip = (tcpip_t *)ether_hdr;
-
-				// Construct the TCP header
-				pktgen_tcp_hdr_ctor(pkt, tip, ETHER_TYPE_IPv4);
-
-				// IPv4 Header constructor
-				pktgen_ipv4_ctor(pkt, (ipHdr_t *)tip);
-
-				pkt->tlen = pkt->ether_hdr_size + sizeof(ipHdr_t) + sizeof(tcpHdr_t);
-			} else {
-				gtpuTcpIp_t		* tcpGtpu;
-
-				// Start from Ethernet header
-                tcpGtpu = (gtpuTcpIp_t *)ether_hdr;
-
-				// Construct the GTP-U header
-				pktgen_gtpu_hdr_ctor(pkt, (gtpuHdr_t *)tcpGtpu, pkt->ipProto);
-
-				// Construct the TCP header
-				pktgen_tcp_hdr_ctor(pkt, (tcpip_t *)tcpGtpu, ETHER_TYPE_IPv4);
-
-				// IPv4 Header constructor
-				pktgen_ipv4_ctor(pkt, (ipHdr_t *)tcpGtpu);
-
-				pkt->tlen = pkt->ether_hdr_size + sizeof(ipHdr_t) + sizeof(tcpHdr_t) + sizeof(gtpuHdr_t);
-			}
-		} else if ( pkt->ipProto == PG_IPPROTO_UDP ) {
-			if (pkt->dport != PG_IPPROTO_L4_GTPU_PORT) {
-				udpip_t	  * udp;
-
-				// Construct the Ethernet header
-				//udp = (udpip_t *)pktgen_ether_hdr_ctor(info, pkt, eth);
-				udp = (udpip_t *)ether_hdr;
-
-				// Construct the UDP header
-				pktgen_udp_hdr_ctor(pkt, udp, ETHER_TYPE_IPv4);
-
-				// IPv4 Header constructor
-				pktgen_ipv4_ctor(pkt, (ipHdr_t *)udp);
-
-				pkt->tlen = pkt->ether_hdr_size + sizeof(ipHdr_t) + sizeof(udpHdr_t);
-			} else {
-               gtpuUdpIp_t   * udpGtpu;
-
-=======
                // Start from Ethernet header
                 tcpGtpu = (gtpuTcpIp_t *)ether_hdr;
                // Construct the GTP-U header
@@ -631,7 +580,6 @@
            } else {
                gtpuUdpIp_t   * udpGtpu;
 
->>>>>>> ddb9e0a5
                udpGtpu = (gtpuUdpIp_t *)ether_hdr;
 
                // Construct the GTP-U header
@@ -639,18 +587,6 @@
 
                // Construct the UDP header
                pktgen_udp_hdr_ctor(pkt, (udpip_t *)udpGtpu, ETHER_TYPE_IPv4);
-<<<<<<< HEAD
-
-               // IPv4 Header constructor
-               pktgen_ipv4_ctor(pkt, (ipHdr_t *)udpGtpu);
-
-               pkt->tlen = pkt->ether_hdr_size + sizeof(ipHdr_t) + sizeof(udpHdr_t) + sizeof(gtpuHdr_t);
-			}
-		} else if ( pkt->ipProto == PG_IPPROTO_ICMP ) {
-			udpip_t           * uip;
-			icmpv4Hdr_t       * icmp;
-=======
->>>>>>> ddb9e0a5
 
                // IPv4 Header constructor
                pktgen_ipv4_ctor(pkt, (ipHdr_t *)udpGtpu);
