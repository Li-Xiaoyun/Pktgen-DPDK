/**
 * Copyright (c) <2014>, Wind River Systems, Inc.
 *
 * Redistribution and use in source and binary forms, with or without modification, are
 * permitted provided that the following conditions are met:
 *
 * 1) Redistributions of source code must retain the above copyright notice,
 * this list of conditions and the following disclaimer.
 *
 * 2) Redistributions in binary form must reproduce the above copyright notice,
 * this list of conditions and the following disclaimer in the documentation and/or
 * other materials provided with the distribution.
 *
 * 3) Neither the name of Wind River Systems nor the names of its contributors may be
 * used to endorse or promote products derived from this software without specific
 * prior written permission.
 *
 * 4) The screens displayed by the application must contain the copyright notice as defined
 * above and can not be removed without specific prior written permission.
 *
 * THIS SOFTWARE IS PROVIDED BY THE COPYRIGHT HOLDERS AND CONTRIBUTORS "AS IS"
 *  AND ANY EXPRESS OR IMPLIED WARRANTIES, INCLUDING, BUT NOT LIMITED TO, THE
 * IMPLIED WARRANTIES OF MERCHANTABILITY AND FITNESS FOR A PARTICULAR PURPOSE
 * ARE DISCLAIMED. IN NO EVENT SHALL THE COPYRIGHT HOLDER OR CONTRIBUTORS BE
 * LIABLE FOR ANY DIRECT, INDIRECT, INCIDENTAL, SPECIAL, EXEMPLARY, OR CONSEQUENTIAL
 * DAMAGES (INCLUDING, BUT NOT LIMITED TO, PROCUREMENT OF SUBSTITUTE GOODS OR
 * SERVICES; LOSS OF USE, DATA, OR PROFITS; OR BUSINESS INTERRUPTION) HOWEVER
 * CAUSED AND ON ANY THEORY OF LIABILITY, WHETHER IN CONTRACT, STRICT LIABILITY,
 * OR TORT (INCLUDING NEGLIGENCE OR OTHERWISE) ARISING IN ANY WAY OUT OF THE
 * USE OF THIS SOFTWARE, EVEN IF ADVISED OF THE POSSIBILITY OF SUCH DAMAGE.
 */
/* Created 2014 by Keith Wiles @ intel.com */

#ifndef __WR_L2P_H
#define __WR_L2P_H

#include <string.h>

#include <rte_memory.h>
#include <rte_atomic.h>

#define MAX_MATRIX_ENTRIES      128
#define MAX_STRING              256

#define MAX_MAP_PORTS           (RTE_MAX_ETHPORTS + 1)
#define MAX_MAP_LCORES          (RTE_MAX_LCORE + 1)

enum { NO_TYPE = 0, RX_TYPE = 0x01, TX_TYPE = 0x02 };

typedef struct pq_s {
	uint16_t rx_cnt;
	uint16_t tx_cnt;
	uint16_t rx[RTE_MAX_ETHPORTS];
	uint16_t tx[RTE_MAX_ETHPORTS];
} pq_t ;

typedef struct {
	uint16_t lid;
	uint16_t type;
	pq_t pids;
	pq_t qids;
	void      *private;
} lobj_t;	/* lcore type and ports/qids */

typedef struct {
	uint16_t pid;
	uint16_t rx_qid;
	uint16_t tx_qid;
	uint16_t nb_lids;
	uint16_t lids[RTE_MAX_LCORE];
	void      *private;
} pobj_t;	/* ports pointer lcores */

typedef union {
	struct {
		uint16_t rx;
		uint16_t tx;
	};
	uint32_t rxtx;
} rxtx_t;

typedef struct {
	volatile uint8_t stop[RTE_MAX_LCORE];
	lobj_t lcores[RTE_MAX_LCORE];
	pobj_t ports[RTE_MAX_ETHPORTS];
	rxtx_t map[MAX_MAP_PORTS][MAX_MAP_LCORES];
} l2p_t;

/**************************************************************************//**
 * Dump the L2P structure in a raw format.
 *
 */
static __inline__ void
pg_raw_dump_l2p(l2p_t *l2p)
{
	uint16_t i, j;
	lobj_t    *lobj;
	pobj_t    *pobj;
	const char    *types[] = { "Unkn", " RX ", " TX ", "RXTX", NULL };

	for (j = 0; j < RTE_MAX_LCORE; j++) {
		lobj = &l2p->lcores[j];
		if (lobj->pids.rx_cnt || lobj->pids.tx_cnt) {
			printf("lcore %2d: type %s private %p\n", lobj->lid,
			       types[lobj->type], lobj->private);
			printf("    Pid rx_cnt(%2d) ", lobj->pids.rx_cnt);
			for (i = 0; i < lobj->pids.rx_cnt; i++)
				printf("%2d ", lobj->pids.rx[i]);
			printf("\n");
			printf("        tx_cnt(%2d) ", lobj->pids.tx_cnt);
			for (i = 0; i < lobj->pids.tx_cnt; i++)
				printf("%2d ", lobj->pids.tx[i]);
			printf("\n");
		}
		if (lobj->qids.rx_cnt || lobj->qids.tx_cnt) {
			printf("    Qid rx_cnt(%2d) ", lobj->qids.rx_cnt);
			for (i = 0; i < lobj->qids.rx_cnt; i++)
				printf("%2d ", lobj->qids.rx[i]);
			printf("\n");
			printf("        tx_cnt(%2d) ", lobj->qids.tx_cnt);
			for (i = 0; i < lobj->qids.tx_cnt; i++)
				printf("%2d ", lobj->qids.tx[i]);
			printf("\n");
		}
	}

	printf("Ports:\n");
	for (i = 0; i < RTE_MAX_ETHPORTS; i++) {
		pobj = &l2p->ports[i];
		if (pobj->nb_lids == 0)
			continue;
		printf("  Lids idx %2d: RX %2d, TX %2d, private %p: ",
		       pobj->pid, pobj->rx_qid, pobj->tx_qid, pobj->private);
		for (j = 0; j < pobj->nb_lids; j++)
			printf("%2d ", pobj->lids[j]);
		printf("\n");
	}
	printf("\n");
}

/**************************************************************************//**
 * Create and initialize the lcore to port object
 *
 * RETURNS: Pointer to l2p_t or NULL on error.
 */
static __inline__ l2p_t *
l2p_create(void)
{
	l2p_t *l2p;
	uint32_t i;

	l2p = (l2p_t *)calloc(1, sizeof(l2p_t));
	if (l2p == NULL)
		return NULL;

	/* I know calloc zeros memory, but just to be safe. */
	memset(l2p, 0, sizeof(l2p_t));

	for (i = 0; i < RTE_MAX_LCORE; i++)
		l2p->lcores[i].lid  = i;

	for (i = 0; i < RTE_MAX_ETHPORTS; i++)
		l2p->ports[i].pid   = i;

	/* Set them to stopped first. */
	for (i = 0; i < RTE_MAX_LCORE; i++)
		l2p->stop[i] = 1;

	return l2p;
}

/**************************************************************************//**
 * Get a new RX queue value
 *
 */
static __inline__ uint16_t
pg_new_rxque(l2p_t *l2p, uint16_t pid)
{
	pobj_t    *pobj = &l2p->ports[pid];

	return pobj->rx_qid++;
}

/**************************************************************************//**
 * Get a new tx queue value
 *
 */
static __inline__ uint16_t
pg_new_txque(l2p_t *l2p, uint16_t pid)
{
	pobj_t    *pobj = &l2p->ports[pid];

	return pobj->tx_qid++;
}

/**************************************************************************//**
 * Increase the number of RX ports.
 *
 */
static __inline__ void
pg_inc_rx(l2p_t *l2p, uint16_t pid, uint16_t lid) {
	l2p->map[pid][lid].rx++;
}

/**************************************************************************//**
 * Increase the number of TX ports
 *
 */
static __inline__ void
pg_inc_tx(l2p_t *l2p, uint16_t pid, uint16_t lid) {
	l2p->map[pid][lid].tx++;
}

/**************************************************************************//**
 * return the rxtx_t value at given lcore/port index
 *
 */
static __inline__ uint32_t
get_map(l2p_t *l2p, uint16_t pid, uint16_t lid)
{
	return l2p->map[pid][lid].rxtx;
}

/**************************************************************************//**
 * return the rxtx_t value at given lcore/port index
 *
 */
static __inline__ void
<<<<<<< HEAD
l2p_connect(l2p_t *l2p,  uint16_t pid, uint16_t lid, uint32_t type)
=======
put_map(l2p_t *l2p, uint16_t pid, uint16_t lid, uint32_t rxtx)
>>>>>>> 37fae434
{
	l2p->map[pid][lid].rxtx = rxtx;
}

/**************************************************************************//**
 * Grab the cnt value from the given lcore id.
 *
 */
static __inline__ uint16_t
get_type(l2p_t *l2p, uint16_t lid)
{
	lobj_t    *lobj = &l2p->lcores[lid];

	return lobj->type;
}

/**************************************************************************//**
 * Grab the cnt value from the given lcore id.
 *
 */
static __inline__ uint16_t
get_lcore_rxcnt(l2p_t *l2p, uint16_t lid)
{
	lobj_t    *lobj = &l2p->lcores[lid];

	return lobj->pids.rx_cnt;
}

/**************************************************************************//**
 * Grab the cnt value from the given lcore id.
 *
 */
static __inline__ uint16_t
get_lcore_txcnt(l2p_t *l2p, uint16_t lid)
{
	lobj_t    *lobj = &l2p->lcores[lid];

	return lobj->pids.tx_cnt;
}

/**************************************************************************//**
 * Grab the cnt value from the given lcore id.
 *
 */
static __inline__ uint16_t
get_port_rxcnt(l2p_t *l2p, uint16_t pid)
{
	pobj_t    *pobj = &l2p->ports[pid];

	return pobj->rx_qid;
}

/**************************************************************************//**
 * Grab the cnt value from the given lcore id.
 *
 */
static __inline__ uint16_t
get_port_txcnt(l2p_t *l2p, uint16_t pid)
{
	pobj_t    *pobj = &l2p->ports[pid];

	return pobj->tx_qid;
}

/**************************************************************************//**
 * Grab the cnt value from the given port id.
 *
 */
static __inline__ uint16_t
get_port_nb_lids(l2p_t *l2p, uint16_t pid)
{
	pobj_t    *pobj = &l2p->ports[pid];

	return pobj->nb_lids;
}

/**************************************************************************//**
 * Set the private pointer.
 *
 */
static __inline__ void
pg_set_port_private(l2p_t *l2p, uint16_t pid, void *ptr)
{
	pobj_t    *pobj = &l2p->ports[pid];

	pobj->private = ptr;
}

/**************************************************************************//**
 * Grab the private pointer.
 *
 */
static __inline__ void *
get_port_private(l2p_t *l2p, uint16_t pid)
{
	pobj_t    *pobj = &l2p->ports[pid];

	return pobj->private;
}

/**************************************************************************//**
 * set the private pointer.
 *
 */
static __inline__ void
pg_set_lcore_private(l2p_t *l2p, uint16_t lid, void *ptr)
{
	lobj_t    *lobj = &l2p->lcores[lid];

	lobj->private = ptr;
}

/**************************************************************************//**
 * Grab the private pointer.
 *
 */
static __inline__ void *
get_lcore_private(l2p_t *l2p, uint16_t lid)
{
	lobj_t    *lobj = &l2p->lcores[lid];

	return lobj->private;
}

/**************************************************************************//**
 * Get RX pid
 *
 */
static __inline__ uint16_t
get_rx_pid(l2p_t *l2p, uint16_t lid, uint16_t idx)
{
	lobj_t    *lobj = &l2p->lcores[lid];

	return lobj->pids.rx[idx];
}

/**************************************************************************//**
 * Get TX pid
 *
 */
static __inline__ uint16_t
get_tx_pid(l2p_t *l2p, uint16_t lid, uint16_t idx)
{
	lobj_t    *lobj = &l2p->lcores[lid];

	return lobj->pids.tx[idx];
}

/**************************************************************************//**
 * Get the lid for this pid/qid
 *
 */
static __inline__ uint16_t
get_port_lid(l2p_t *l2p, uint16_t pid, uint16_t qid)
{
	pobj_t    *pobj = &l2p->ports[pid];

	return pobj->lids[qid];
}

/**************************************************************************//**
 * Get the number of rx qids
 *
 */
static __inline__ uint16_t
get_rxque(l2p_t *l2p, uint16_t lid, uint16_t pid)
{
	lobj_t    *lobj = &l2p->lcores[lid];

	return lobj->qids.rx[pid];
}

/**************************************************************************//**
 * Get the number of tx qids
 *
 */
static __inline__ uint16_t
get_txque(l2p_t *l2p, uint16_t lid, uint16_t pid)
{
	lobj_t    *lobj = &l2p->lcores[lid];

	return lobj->qids.tx[pid];
}

/**************************************************************************//**
 * Stop the given lcore
 *
 */
static __inline__ void
pg_stop_lcore(l2p_t *l2p, uint16_t lid)
{
	l2p->stop[lid] = 1;
}

/**************************************************************************//**
 * Stop the given lcore
 *
 */
static __inline__ void
pg_start_lcore(l2p_t *l2p, uint16_t lid)
{
	l2p->stop[lid] = 0;
}

/**************************************************************************//**
 * Return stop flag
 *
 */
static __inline__ int32_t
pg_lcore_is_running(l2p_t *l2p, uint16_t lid)
{
	return l2p->stop[lid] == 0;
}

/******************************************************************************/

/**************************************************************************//**
 * Dump out l2p_t structure.
 *
 */
static __inline__ void
pg_dump_l2p(l2p_t *l2p)
{
	lobj_t        *lobj;
	pobj_t        *pobj;
	uint16_t lid, pid, i;
	const char    *types[] =
	{ "Unknown", "RX-Only", "TX-Only", "RX-TX  ", NULL };

	printf("Lcore:\n");
	for (lid = 0; lid < RTE_MAX_LCORE; lid++) {
		lobj = &l2p->lcores[lid];

		if (lobj->pids.rx_cnt || lobj->pids.tx_cnt) {
			printf("   %2d, %s\n",
			       lobj->lid, types[lobj->type]);

			if (lobj->pids.rx_cnt) {
				printf("                RX_cnt(%2d): ",
				       lobj->pids.rx_cnt);
				for (i = 0; i < lobj->pids.rx_cnt; i++)
					printf("(pid=%2d:qid=%2d) ",
					       lobj->pids.rx[i],
					       lobj->qids.rx[lobj->pids.rx[i]]);

				printf("\n");
			}
			if (lobj->pids.tx_cnt) {
				printf("                TX_cnt(%2d): ",
				       lobj->pids.tx_cnt);
				for (i = 0; i < lobj->pids.tx_cnt; i++)
					printf("(pid=%2d:qid=%2d) ",
					       lobj->pids.tx[i],
					       lobj->qids.tx[lobj->pids.tx[i]]);

				printf("\n");
			}
		}
	}
	printf("\n");
	printf("Port :\n");
	for (pid = 0; pid < RTE_MAX_ETHPORTS; pid++) {
		pobj = &l2p->ports[pid];

		if (pobj->nb_lids) {
			printf("   %2d, nb_lcores %2d, private %p,",
			       pobj->pid, pobj->nb_lids, pobj->private);

			printf(" lcores: ");
			for (i = 0; i < pobj->nb_lids; i++)
				printf("%2d ", pobj->lids[i]);
			printf("\n");
		}
	}
	printf("\n\n");
}

extern void pg_port_matrix_dump(l2p_t *l2p);
extern int pg_parse_matrix(l2p_t *l2p, char *str);
extern uint32_t pg_parse_portmask(const char *portmask);

#endif /* __WR_L2P_H */<|MERGE_RESOLUTION|>--- conflicted
+++ resolved
@@ -52,7 +52,7 @@
 	uint16_t tx_cnt;
 	uint16_t rx[RTE_MAX_ETHPORTS];
 	uint16_t tx[RTE_MAX_ETHPORTS];
-} pq_t ;
+} pq_t;
 
 typedef struct {
 	uint16_t lid;
@@ -226,11 +226,7 @@
  *
  */
 static __inline__ void
-<<<<<<< HEAD
-l2p_connect(l2p_t *l2p,  uint16_t pid, uint16_t lid, uint32_t type)
-=======
 put_map(l2p_t *l2p, uint16_t pid, uint16_t lid, uint32_t rxtx)
->>>>>>> 37fae434
 {
 	l2p->map[pid][lid].rxtx = rxtx;
 }
