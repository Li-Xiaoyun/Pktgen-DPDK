--- conflicted
+++ resolved
@@ -506,11 +506,7 @@
 {
 	uint32_t pid, lid;
 	uint16_t first, last;
-<<<<<<< HEAD
 	rxtx_t cnt;
-=======
-	rxtx_t cnt, tot;
->>>>>>> 37fae434
 
 	first = last = 0;
 
