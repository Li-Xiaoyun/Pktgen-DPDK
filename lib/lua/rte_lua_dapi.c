/* SPDX-License-Identifier: BSD-3-Clause
<<<<<<< HEAD
 * Copyright(c) 2018 Intel Corporation.
=======
 * Copyright(c) 2019 Intel Corporation.
>>>>>>> be18be82
 */
/* Created 2018 by Keith Wiles @ intel.com */

#define rte_lua_dpdk_c
#define LUA_LIB
#define lua_c

#ifdef RTE_LIBRTE_API
#include <rte_ethdev.h>
#include <rte_mbuf.h>
#include <rte_cycles.h>
#include <rte_vec.h>
#include <rte_timer.h>
#include <rte_strings.h>
#include <rte_version.h>

#include <dapi.h>

#include "rte_lua.h"
#include "rte_lua_stdio.h"
#include "rte_lua_dpdk.h"
#include "rte_lua_dapi.h"
#include "rte_lua_utils.h"

#ifndef __INTEL_COMPILER
#pragma GCC diagnostic ignored "-Wcast-qual"
#endif

static const char *Dapi = "Dapi";

static int
_create(lua_State *L)
{
	dapi_t **dapi;
	struct dapi *d;
	const char *name;

	validate_arg_count(L, 1);

	name = luaL_checkstring(L, 1);
	if (!name)
		luaL_error(L, "Name is empty");

	dapi = (struct dapi **)lua_newuserdata(L, sizeof(void *));

	d = dapi_create((char *)(uintptr_t)name, 0, 0);
	if (!d)
		return luaL_error(L, "create: dapi_create() failed");
	*dapi = d;

	luaL_getmetatable(L, Dapi);
	lua_setmetatable(L, -2);

	return 1;
}

static int
_destroy(lua_State *L)
{
	dapi_t **dapi;

	validate_arg_count(L, 1);

	dapi = (dapi_t **)luaL_checkudata(L, 1, Dapi);

	dapi_destroy(*dapi);

	return 0;
}

static int
_get(lua_State *L)
{
	validate_arg_count(L, 2);

	return 1;
}

static int
_put(lua_State *L)
{
	validate_arg_count(L, 2);

	return 0;
}

static int
_tostring(lua_State *L)
{
	dapi_t **dapi;
	struct dapi *d;
	char buff[64];

	dapi = (dapi_t **)luaL_checkudata(L, 1, Dapi);
	if (!dapi || !*dapi)
		return luaL_error(L, "tostring, dapi is nil");
	d = *dapi;

	lua_getmetatable(L, 1);
	lua_getfield(L, -1, "__name");

	snprintf(buff, sizeof(buff), "%s<%s>",
		lua_tostring(L, -1), d->name);

	lua_pop(L, 3);

	lua_pushstring(L, buff);
	return 1;
}

static int
_gc(lua_State *L __rte_unused)
{
	return 0;
}

static const struct luaL_Reg _methods[] = {
	{"get",		_get},
	{"put",		_put},
	{ NULL, 	NULL }
};

static const struct luaL_Reg _functions[] = {
	{ "create",	_create },
	{ "destroy",	_destroy},
	{ NULL,		NULL }
};

int
luaopen_dapi(lua_State *L)
{
	luaL_newmetatable(L, Dapi);	// create and push new table called Vec
	lua_pushvalue(L, -1);		// dup the table on the stack

	lua_setfield(L, -2, "__index");	//

	luaL_setfuncs(L, _methods, 0);

	lua_pushstring(L, "__tostring");
	lua_pushcfunction(L, _tostring);
	lua_settable(L, -3);

	lua_pushstring(L, "__gc");
	lua_pushcfunction(L, _gc);
	lua_settable(L, -3);
	lua_pop(L, 1);

	lua_getglobal(L, LUA_DPDK_LIBNAME);
	lua_newtable(L);
	luaL_setfuncs(L, _functions, 0);

	lua_setfield(L, -2, LUA_DAPI_LIBNAME);

	return 1;
}
#endif<|MERGE_RESOLUTION|>--- conflicted
+++ resolved
@@ -1,9 +1,5 @@
 /* SPDX-License-Identifier: BSD-3-Clause
-<<<<<<< HEAD
- * Copyright(c) 2018 Intel Corporation.
-=======
  * Copyright(c) 2019 Intel Corporation.
->>>>>>> be18be82
  */
 /* Created 2018 by Keith Wiles @ intel.com */
 
