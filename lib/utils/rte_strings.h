--- conflicted
+++ resolved
@@ -272,11 +272,7 @@
         inet_ntop(AF_INET, &ip_addr, buff, len);
         if (mask != 0xFFFFFFFF) {
                 snprintf(lbuf, sizeof(lbuf), "%s/%d", buff, mask_size(mask));
-<<<<<<< HEAD
-                strncpy(buff, lbuf, len);
-=======
                 rte_strlcpy(buff, lbuf, len);
->>>>>>> be18be82
         }
         return buff;
 }
