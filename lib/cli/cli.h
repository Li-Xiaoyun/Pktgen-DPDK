/*-
 *   BSD LICENSE
 *
 *   Copyright(c) 2016-2017 Intel Corporation. All rights reserved.
 *   All rights reserved.
 *
 *   Redistribution and use in source and binary forms, with or without
 *   modification, are permitted provided that the following conditions
 *   are met:
 *
 *     * Redistributions of source code must retain the above copyright
 *       notice, this list of conditions and the following disclaimer.
 *     * Redistributions in binary form must reproduce the above copyright
 *       notice, this list of conditions and the following disclaimer in
 *       the documentation and/or other materials provided with the
 *       distribution.
 *     * Neither the name of Intel Corporation nor the names of its
 *       contributors may be used to endorse or promote products derived
 *       from this software without specific prior written permission.
 *
 *   THIS SOFTWARE IS PROVIDED BY THE COPYRIGHT HOLDERS AND CONTRIBUTORS
 *   "AS IS" AND ANY EXPRESS OR IMPLIED WARRANTIES, INCLUDING, BUT NOT
 *   LIMITED TO, THE IMPLIED WARRANTIES OF MERCHANTABILITY AND FITNESS FOR
 *   A PARTICULAR PURPOSE ARE DISCLAIMED. IN NO EVENT SHALL THE COPYRIGHT
 *   OWNER OR CONTRIBUTORS BE LIABLE FOR ANY DIRECT, INDIRECT, INCIDENTAL,
 *   SPECIAL, EXEMPLARY, OR CONSEQUENTIAL DAMAGES (INCLUDING, BUT NOT
 *   LIMITED TO, PROCUREMENT OF SUBSTITUTE GOODS OR SERVICES; LOSS OF USE,
 *   DATA, OR PROFITS; OR BUSINESS INTERRUPTION) HOWEVER CAUSED AND ON ANY
 *   THEORY OF LIABILITY, WHETHER IN CONTRACT, STRICT LIABILITY, OR TORT
 *   (INCLUDING NEGLIGENCE OR OTHERWISE) ARISING IN ANY WAY OUT OF THE USE
 *   OF THIS SOFTWARE, EVEN IF ADVISED OF THE POSSIBILITY OF SUCH DAMAGE.
 */

#ifndef _CLI_H_
#define _CLI_H_

/**
 * @file
 * RTE Command line interface
 *
 */
#include <libgen.h>
#include <sys/queue.h>

#include <rte_common.h>
#include <rte_debug.h>
#include <rte_memory.h>
#include <rte_per_lcore.h>

#include <cli_common.h>
#include <cli_env.h>
#include <cli_search.h>

#include <cli_file.h>
#include <cli_gapbuf.h>
#include <cli_help.h>
#include <cli_history.h>
#include <cli_map.h>
#include <cli_vt100.h>
#include <cli_vt100_keys.h>

#include <rte_string_fns.h>

#ifdef __cplusplus
extern "C" {
#endif

#define CLI_USE_TIMERS 0x0001      /**< call rte_timer_manager() on input */
#define CLI_NODES_UNLIMITED 0x0002 /**< Allocate nodes with no limit */
#define CLI_YIELD_IO 0x0004

#define CLI_ROOT_NAME "/"
#define CLI_BIN_NAME "bin"

enum {
	CLI_MAX_ARGVS = 64,            /**< Max number of args to support */
	CLI_DEFAULT_NB_NODES = 256,    /**< Default number of nodes */
	CLI_DEFAULT_HIST_LINES = 128,  /**< Default number of history lines */
	CLI_MAX_PATH_LENGTH = 2048,    /**< Max path string length */
	CLI_MAX_SCRATCH_LENGTH = 4096, /**< Max scratch space length */
	CLI_NAME_LEN = 64,             /**< Max node name dir/cmd/file/.. */
	CLI_MAX_LIST_NODES = 128,      /**< Max number of nodes to list */
	CLI_MAX_BINS = 32,             /**< Max number of bin directories */
	CLI_DEFAULT_NODES = 0,         /**< Use default node count */
	CLI_SCREEN_WIDTH = 80          /**< Size of screen width */
};

#define CLI_RECURSE_FLAG (1 << 0)
#define CLI_LONG_LIST_FLAG (1 << 1)

/* bitmap for the node type */
typedef enum {
	CLI_UNK_NODE = 0x0000,   /**< Unknown node type */
	CLI_DIR_NODE = 0x0001,   /**< Directory node type */
	CLI_CMD_NODE = 0x0002,   /**< Command node type */
	CLI_FILE_NODE = 0x0004,  /**< File node type */
	CLI_ALIAS_NODE = 0x0008, /**< Alias node type */
	CLI_STR_NODE = 0x0010,   /**< String node type */
} node_type_t;

/* Keep this list in sync with the node_type_t enum above */
#define CLI_NODE_TYPES                                                         \
  { "Unknown", "Directory", "Command", "File", "Alias", "String", NULL }

enum {
	CLI_EXE_TYPE = (CLI_CMD_NODE | CLI_ALIAS_NODE),
	CLI_ALL_TYPE = (CLI_EXE_TYPE | CLI_FILE_NODE | CLI_DIR_NODE),
	CLI_OTHER_TYPE = (CLI_DIR_NODE | CLI_FILE_NODE)
};

struct cli;
struct cli_node;

typedef int (*cli_cfunc_t)(int argc, char **argv);
/**< CLI function pointer type for a command/alias node  */
typedef int (*cli_ffunc_t)(struct cli_node *node, char *buff, int len,
                           uint32_t opt);
/**< CLI function pointer type for a file type node  */

typedef void (*cli_prompt_t)(int continuation);
/**< CLI prompt routine */
typedef int (*cli_tree_t)(void);
/**< CLI function pointer type for user initialization */

/* Generic node structure for all node types in the directory tree */
struct cli_node {
	TAILQ_ENTRY(cli_node) next; /**< link list of commands */
	struct cli_node *parent;    /**< Parent directory (NULL == ROOT) */
	char name[CLI_NAME_LEN];    /**< Name of Node */
	uint16_t name_sz;           /**< Number of bytes in name w/o null */
	uint16_t fstate;            /**< File State */
	uint16_t fflags;            /**< File flags */
	uint16_t pad0;
	node_type_t type; /**< Node Type Root, Dir or cmd */
	union {
		cli_cfunc_t cfunc; /**< Function pointer for commands */
		cli_ffunc_t ffunc; /**< Function pointer for files */
		cli_sfunc_t sfunc; /**< Function pointer for Strings */
	};
	const char *short_desc;       /**< Short description */
	const char *alias_str;        /**< Alias string */
	size_t foffset;               /**< Current offset in file */
	size_t file_size;             /**< Size of file */
	char *file_data;              /**< Pointer to file data */
	TAILQ_HEAD(, cli_node) items; /**< List of nodes for directory */
} __rte_cache_aligned;          /**< Structure for each node type */

#define MAX_CMD_FILES 16

typedef struct {
	char *filename[MAX_CMD_FILES];
	uint32_t idx;
} cli_files_t;

struct cli {
	TAILQ_HEAD(, cli_node) root;      /**< head of node entries or root */
	CIRCLEQ_HEAD(, cli_hist) hd_hist; /**< History circular queue */

	uint16_t flags;              /**< Flags about CLI */
	volatile uint16_t quit_flag; /**< When set to non-zero quit */
	uint32_t nb_nodes;           /**< total number of nodes */

	uint32_t nb_hist;           /**< total number of history lines */
	cli_files_t cmd_files;      /**< array of command filename pointers  */
	struct cli_hist *curr_hist; /**< Current history */
	struct cli_node *bins[CLI_MAX_BINS]; /**< Arrays of bin directories,
                                    first is the current working directory */
	struct cli_node *exe_node;           /**< Node currently being executed */

	struct cli_env *env;  /**< Environment variables */
	struct gapbuf *gb;    /**< Gap buffer information */
	struct cli_vt100 *vt; /**< vt100 information */
	char **argv;          /**< array of argument string pointers */

	cli_prompt_t prompt; /**< Prompt function pointer */
	char *scratch;       /**< Place to build the path string */
	char *kill;          /**< strdup() string of last kill data */

	struct cli_node *node_mem; /**< Base address of node memory */
	struct cli_hist *hist_mem; /**< Base address of history memory */

	TAILQ_HEAD(, help_node) help_nodes; /**< head of help */
	TAILQ_HEAD(, cli_node) free_nodes;  /**< Free list of nodes */
	CIRCLEQ_HEAD(, cli_hist) free_hist; /**< free list of history nodes */
	void *user_state;                   /**< Pointer to some state variable */
} __rte_cache_aligned;

RTE_DECLARE_PER_LCORE(struct cli *, cli);
#define this_cli RTE_PER_LCORE(cli)

typedef union {
	cli_cfunc_t cfunc; /**< Function pointer for commands */
	cli_ffunc_t ffunc; /**< Function pointer for files */
	cli_sfunc_t sfunc; /**< Function pointer for strings */
} cli_funcs_t;       /* Internal: Used in argument list for adding nodes */

struct cli_dir {
	const char *name; /**< directory name */
};

struct cli_cmd {
	const char *name;       /**< Name of command */
	cli_cfunc_t cfunc;      /**< Function pointer */
	const char *short_desc; /**< Short description */
};                        /**< List of commands for cli_add_cmds() */

struct cli_alias {
	const char *name;       /**< Name of command */
	const char *alias_atr;  /**< Alias string */
	const char *short_desc; /**< Short description */
};                        /**< List of alias for cli_add_aliases() */

struct cli_file {
	const char *name;       /**< Name of command */
	cli_ffunc_t ffunc;      /**< Read/Write function pointer */
	const char *short_desc; /**< Short description */
};                        /**< List of alias for cli_add_aliases() */

struct cli_str {
	const char *name;   /**< Name of command */
	cli_sfunc_t sfunc;  /**< Function pointer */
	const char *string; /**< Default string */
};                    /**< List of commands for cli_add_str() */

struct cli_tree {
	node_type_t type; /**< type of node to create */
	union {
		struct cli_dir dir;     /**< directory and bin directory */
		struct cli_cmd cmd;     /**< command nodes */
		struct cli_file file;   /**< file nodes */
		struct cli_alias alias; /**< alias nodes */
		struct cli_str str;     /**< string node */
	};
}; /**< Used to help create a directory tree */

#define c_dir(n)                                                               \
  {                                                                            \
    CLI_DIR_NODE, .dir = {(n) }                                                \
  }
#define c_cmd(n, f, h)                                                         \
  {                                                                            \
    CLI_CMD_NODE, .cmd = {(n), (f), (h) }                                      \
  }
#define c_file(n, rw, h)                                                       \
  {                                                                            \
    CLI_FILE_NODE, .file = {(n), (rw), (h) }                                   \
  }
#define c_alias(n, l, h)                                                       \
  {                                                                            \
    CLI_ALIAS_NODE, .alias = {(n), (l), (h) }                                  \
  }
#define c_str(n, f, s)                                                         \
  {                                                                            \
    CLI_STR_NODE, .str = {(n), (f), (s) }                                      \
  }
#define c_end()                                                                \
  {                                                                            \
    CLI_UNK_NODE, .dir = { NULL }                                              \
  }

/**
 * The CLI write routine, using write() call
 *
 * @note Uses thread variable this_cli.
 *
 * @param msg
 *   The string to be written
 * @param len
 *   Number of bytes to write or if -1 then strlen(msg) is used.
 * @return
 *   N/A
 */
void cli_write(const void *msg, int len);

static inline void cli_set_user_state(void *val)
{
	this_cli->user_state = val;
}

/**
 * CLI root directory node.
 *
 * @note Uses thread variable this_cli.
 *
 * @return
 *   Pointer to current working directory.
 */
static inline struct cli_node *get_root(void)
{
	RTE_ASSERT(this_cli != NULL);
	return this_cli->root.tqh_first;
}

/**
 * CLI current working directory.
 *
 * @note Uses thread variable this_cli.
 *
 * @return
 *   Pointer to current working directory.
 */
static inline struct cli_node *get_cwd(void)
{
	RTE_ASSERT(this_cli != NULL);
	return this_cli->bins[0];
}

/**
 * set CLI current working directory.
 *
 * @note Uses thread variable this_cli.
 *
 * @param node
 *   Pointer to set as the current working directory
 * @return
 *   None
 */
static inline void set_cwd(struct cli_node *node)
{
	RTE_ASSERT(this_cli != NULL);
	this_cli->bins[0] = node;
}

/**
 * Check if this_cli pointer is valid
 *
 * @return
 *    1 if true else 0
 */
static inline int is_cli_valid(void)
{
	return (this_cli) ? 1 : 0;
}

/**
 * Helper routine to compare two strings exactly
 *
 * @param s1
 *   Pointer to first string.
 * @param s2
 *   Pointer to second string.
 * @return
 *   0 failed to compare and 1 is equal.
 */
static inline int is_match(const char *s1, const char *s2)
{
	if (!s1 || !s2)
		return 0;

	while ((*s1 != '\0') && (*s2 != '\0')) {
		if (*s1++ != *s2++)
			return 0;
	}
	if (*s1 != *s2)
		return 0;

	return 1;
}

/**
 * Test if the node is of a given type(s)
 *
 * @param node
 *   Pointer the cli_node structure
 * @return
 *   True if node is one of the types given
 */
static inline int is_node(struct cli_node *node, uint32_t types)
{
	return node->type & types;
}

/**
 * Test if the node is a command
 *
 * @param node
 *   Pointer the cli_node structure
 * @return
 *   True if command else false if not
 */
static inline int is_command(struct cli_node *node)
{
	return is_node(node, CLI_CMD_NODE);
}

/**
 * Test if the node is alias
 *
 * @param node
 *   Pointer the cli_node structure
 * @return
 *   True if alias else false if not
 */
static inline int is_alias(struct cli_node *node)
{
	return is_node(node, CLI_ALIAS_NODE);
}

/**
 * Test if the node is a file
 *
 * @param node
 *   Pointer the cli_node structure
 * @return
 *   True if a file else false if not
 */
static inline int is_file(struct cli_node *node)
{
	return is_node(node, CLI_FILE_NODE);
}

/**
 * Test if the node is directory
 *
 * @param node
 *   Pointer the cli_node structure
 * @return
 *   True if directory else false if not
 */
static inline int is_directory(struct cli_node *node)
{
	return is_node(node, CLI_DIR_NODE);
}

/**
 * Test if the node is executable
 *
 * @param node
 *   Pointer the cli_node structure
 * @return
 *   True if executable else false if not
 */
static inline int is_executable(struct cli_node *node)
{
	return is_command(node) || is_alias(node);
}

/**
 * Print out the short description for commands.
 *
 * @note Uses thread variable this_cli.
 *
 * @return
 *   -1 just to remove code having to return error anyway.
 */
static inline int cli_usage(void)
{
	if (this_cli && this_cli->exe_node) {
		const char *p = this_cli->exe_node->short_desc;

		cli_printf("  Usage: %s\n", (p) ? p : "No description found");
	}
	return -1;
}

/**
 * Return the string for the given node type
 *
 * @param node
 *   struct cli_node pointer
 * @return
 *   String for the node type.
 */
static inline const char *cli_node_type(struct cli_node *node)
{
	const char *node_str[] = CLI_NODE_TYPES;
	switch (node->type) {
	case CLI_UNK_NODE:
	default:
		break;
	case CLI_DIR_NODE:
		return node_str[1];
	case CLI_CMD_NODE:
		return node_str[2];
	case CLI_FILE_NODE:
		return node_str[3];
	case CLI_ALIAS_NODE:
		return node_str[4];
	}
	return node_str[0];
}

/**
 * Create the current working directory string, which is the complete
 * path to node. Uses CLI routines to output the string to the console.
 *
 * @note Uses thread variable this_cli.
 *
 * @param node
 *   Starting node or last file/dir to be printed
 * @param path
 *   Pointer to a path buffer string.
 * @return
 *   Return the pointer to the cli->scratch buffer or buf with path string.
 */
static inline char *cli_path_string(struct cli_node *node, char *path)
{
	if (!path)
		path = this_cli->scratch;

	if (!node)
		node = get_cwd();

	if (node->parent) {
		cli_path_string(node->parent, path);
		strcat(path, node->name);
		strcat(path, "/");
	} else
		strcpy(path, "/");

	return path;
}

/**
 * path string of current working directory
 *
 * @note Uses thread variable this_cli.
 *
 * @param entry
 *   The node to free.
 * @return
 *   N/A
 */
static inline char *cli_cwd_path(void)
{
	return cli_path_string(get_cwd(), NULL);
}

/**
 * Print the current working directory string, which is the complete
 * path to node. Uses CLI routines to output the string to the console.
 *
 * @note Uses thread variable this_cli.
 *
 * @param node
 *   Starting node or last file/dir to be printed
 * @return
 *   N/A.
 */
static inline void cli_pwd(struct cli_node *node)
{
	cli_printf("%s", cli_path_string(node, NULL));
}

/**
 * Move the vt100 cursor to the left one character
 *
 * @note Uses thread variable this_cli.
 *
 * @return
 *   N/A
 */
static inline void cli_cursor_left(void)
{
	cli_write(vt100_left_arr, -1);
}

/**
 * Move the vt100 cursor to the right one character
 *
 * @note Uses thread variable this_cli.
 *
 * @return
 *   N/A
 */
static inline void cli_cursor_right(void)
{
	cli_write(vt100_right_arr, -1);
}

/**
 * Save the vt100 cursor location
 *
 * @note Uses thread variable this_cli.
 *
 * @return
 *   N/A
 */
static inline void cli_save_cursor(void)
{
	cli_write(vt100_save_cursor, -1);
}

/**
 * Restore the cursor to the saved location on the console
 *
 * @note Uses thread variable this_cli.
 *
 * @return
 *   N/A
 */
static inline void cli_restore_cursor(void)
{
	cli_write(vt100_restore_cursor, -1);
}

/**
 * Print out the left side of the input in the Gap Buffer.
 *
 * @note Uses thread variable this_cli.
 *
 * @return
 *   N/A
 */
static inline void cli_display_left(void)
{
	if (gb_left_data_size(this_cli->gb))
		cli_write(gb_start_of_buf(this_cli->gb),
		          gb_left_data_size(this_cli->gb));
}

/**
 * Print out the right side of the input in the Gap Buffer.
 *
 * @note Uses thread variable this_cli.
 *
 * @return
 *   N/A
 */
static inline void cli_display_right(void)
{
	if (gb_right_data_size(this_cli->gb))
		cli_write(gb_end_of_gap(this_cli->gb),
		          gb_right_data_size(this_cli->gb));
}

/**
 * Print out the complete line in the Gap Buffer.
 *
 * @note Uses thread variable this_cli.
 *
 * @return
 *   N/A
 */
static inline void cli_display_line(void)
{
	uint32_t i;

	this_cli->prompt(0);

	cli_display_left();
	cli_display_right();

	gb_move_gap_to_point(this_cli->gb);

	for (i = 0;
	     i < (gb_data_size(this_cli->gb) - gb_point_offset(this_cli->gb));
	     i++)
		cli_cursor_left();
}

/**
 * Clear the console screen
 *
 * @note Uses thread variable this_cli.
 *
 * @return
 *   N/A
 */
static inline void cli_clear_screen(void)
{
	cli_write(vt100_clear_screen, -1);
}

/**
 * clear from cursor to end of line
 *
 * @note Uses thread variable this_cli.
 *
 * @return
 *   N/A
 */
static inline void cli_clear_to_eol(void)
{
	cli_write(vt100_clear_right, -1);
}

/**
 * Clear the current line or the line given
 *
 * @note Uses thread variable this_cli.
 *
 * @param lineno
 *   if lineno is -1 then clear the current line else the lineno given.
 * @return
 *   N/A
 */
static inline void cli_clear_line(int lineno)
{
	if (lineno > 0)
		cli_printf(vt100_pos_cursor, lineno, 0);
	else
		cli_write("\r", 1);

	cli_write(vt100_clear_line, -1);
}

/**
 * Move the cursor up by the number of lines given
 *
 * @note Uses thread variable this_cli.
 *
 * @param lineno
 *   Number of lines to move the cursor
 * @return
 *   N/A
 */
static inline void cli_move_cursor_up(int lineno)
{
	while (lineno--)
		cli_printf(vt100_up_arr);
}

/**
 * Set the number of lines in history
 *
 * @note Uses thread variable this_cli.
 *
 * @param nb_hist
 *   Number of lines in history if zero disable history.
 * @return
 *   zero on success or -1 on error
 */
static inline int cli_set_history_size(uint32_t nb_hist)
{
	return cli_set_history(nb_hist);
}

/**
 * Get the total number of lines in history
 *
 * @note Uses thread variable this_cli.
 *
 * @return
 *   total number of line for history
 */
static inline uint32_t cli_get_history_size(void)
{
	return this_cli->nb_hist;
}

/**
 * List the history lines
 *
 * @note Uses thread variable this_cli.
 *
 * @return
 *   N/A
 */
static inline void cli_history_list(void)
{
	cli_history_dump();
}

/**
 * Return the CLI root node.
 *
 * @return
 *   Pointer to root node.
 */
static inline struct cli_node *cli_root_node(void)
{
	return this_cli->root.tqh_first;
}

/**
 * Add a input text string the cli input parser
 *
 * @note Uses thread variable this_cli.
 *
 * @param str
 *   Pointer to string to insert
 * @param n
 *   Number of bytes in string
 * @return
 *   N/A
 */
void cli_input(char *str, int n);

/**
 * Create the CLI engine
 *
 * @param prompt_func
 *   Function pointer to call for displaying the prompt.
 * @param tree_func
 *   The user supplied function to init the tree or can be NULL. If NULL then
 *   a default tree is initialized with basic commands.
 * @param nb_entries
 *   Total number of commands, files, aliases and directories. If 0 then use
 *   the default number of nodes. If -1 then unlimited number of nodes.
 * @param nb_hist
 *   The number of lines to keep in history. If zero then turn off history.
 *   If the value is CLI_DEFAULT_HISTORY use CLI_DEFAULT_HIST_LINES
 * @return
 *   0 on success or -1
 */
<<<<<<< HEAD
int cli_create(cli_prompt_t prompt_func, cli_tree_t tree_func, int nb_entries,
               uint32_t nb_hist);
=======
int cli_create(int nb_entries, uint32_t nb_hist);
>>>>>>> 3bd50824

/**
 * Create the CLI engine with defaults
 *
 * @return
 *   0 on success or -1
 */
int cli_create_with_defaults(void);

int cli_setup(cli_prompt_t prompt, cli_tree_t default_func);

/**
 * Create the CLI engine using system defaults.
 *
 * @return
 *   0 on success or -1
 */
int cli_setup_with_defaults(void);

/**
 * Create the CLI engine using system defaults and supplied tree init function.
 *
 * @param tree
 *   The user supplied function to init the tree or can be NULL. If NULL then
 *   a default tree is initialized with default commands.
 * @return
 *   0 on success or -1
 */
int cli_setup_with_tree(cli_tree_t tree);

/**
 * Set the CLI prompt function pointer
 *
 * @param prompt
 *   Function pointer to display the prompt
 * @return
 *   Return the old prompt function pointer or NULL if one does not exist
 */
cli_prompt_t cli_set_prompt(cli_prompt_t prompt);

/**
 * Create the root directory
 *
 * @note Uses thread variable this_cli.
 *
 * @param dirname
 *   Name of root directory, if null uses '/'
 * @return
 *   NULL on error or the root node on success.
 */
struct cli_node *cli_create_root(const char *dirname);

/**
 * Create the default directory tree
 *
 * @note Uses thread variable this_cli.
 *
 * @return
 *   0 on success or non-zero on error
 */
int cli_default_tree_init(void);

/**
 * Destroy the CLI engine
 *
 * @note Uses thread variable this_cli.
 *
 * @return
 *   N/A
 */
void cli_destroy(void);

/**
 * Start the CLI running
 *
 * @note Uses thread variable this_cli.
 *
 * @param msg
 *   User message to be displayed on startup
 * @return
 *   N/A
 */
void cli_start(const char *msg);

/**
 * Start the CLI running and use timerss
 *
 * @note Uses thread variable this_cli.
 *
 * @param msg
 *   User message to be displayed on startup
 * @return
 *   N/A
 */
void cli_start_with_timers(const char *msg);

/**
 * Execute command line string in cli->input
 *
 * @note Uses thread variable this_cli.
 *
 * @return
 *   zero on success or -1 on error
 */
int cli_execute(void);

/**
 * Add a bin directory to the bin list
 *
 * @note Uses thread variable this_cli.
 *
 * @param node
 *   Directory to add to bin list
 * @return
 *   0 is ok, -1 is full
 */
int cli_add_bin(struct cli_node *node);

/**
 * Remove a bin directory from the bin list
 *
 * @note Uses thread variable this_cli.
 *
 * @param node
 *   Directory to add to bin list
 * @return
 *   0 is ok, -1 is not found
 */
int cli_del_bin(struct cli_node *node);

/**
 * Add a bin directory to the bin list using path
 *
 * @note Uses thread variable this_cli.
 *
 * @param path
 *   path to bin directory to add, must exist first.
 * @return
 *   0 is ok, -1 is full
 */
int cli_add_bin_path(const char *path);

/**
 * Add a cli directory
 *
 * @note Uses thread variable this_cli.
 *
 * @param dirname
 *   String pointing to the directory name
 * @param parent
 *   Parent node of the new directory
 * @return
 *   pointer to directory entry or NULL on error
 */
struct cli_node *cli_add_dir(const char *dirname, struct cli_node *parent);

/**
 * Add a command to a directory
 *
 * @note Uses thread variable this_cli.
 *
 * @param name
 *   Pointer to command name string
 * @param dir
 *   Directory node pointer
 * @param func
 *   Pointer to function to execute
 * @param short_desc
 *   Short string for help to display
 * @return
 *   NULL on error or the node address for the command
 */
struct cli_node *cli_add_cmd(const char *name, struct cli_node *dir,
                             cli_cfunc_t func, const char *short_desc);

/**
 * Add an alias string or special command type
 *
 * @note Uses thread variable this_cli.
 *
 * @param name
 *   Pointer to command name string
 * @param dir
 *   Directory node pointer
 * @param line
 *   Pointer to alias string
 * @param short_desc
 *   Short string for help to display
 * @return
 *   NULL on error or the node address for the command
 */
struct cli_node *cli_add_alias(const char *name, struct cli_node *dir,
                               const char *line, const char *short_desc);

/**
 * Add an file to a directory
 *
 * @note Uses thread variable this_cli.
 *
 * @param name
 *   Pointer to command name string
 * @param dir
 *   Directory node pointer
 * @param func
 *   Pointer to a function attached to the file.
 * @param short_desc
 *   Short string for help to display
 * @return
 *   NULL on error or the node pointer.
 */
struct cli_node *cli_add_file(const char *name, struct cli_node *dir,
                              cli_ffunc_t func, const char *short_desc);

/**
 * Add a string to the system.
 *
 * @note Uses thread variable this_cli.
 *
 * @param name
 *   Pointer to command name string
 * @param dir
 *   Directory node pointer
 * @param func
 *   Pointer to a function attached to the string.
 * @param str
 *   Value of string if no function defined.
 * @return
 *   NULL on error or the node pointer.
 */
int cli_add_str(const char *name, cli_sfunc_t func, const char *str);

/**
 * Add a list of nodes to a directory
 *
 * @note Uses thread variable this_cli.
 *
 * @param dir
 *   Node pointer to directory for add commands
 * @param treee
 *   Pointer to list of nodes to add to the tree
 * @return
 *   -1 on error or 0 for OK
 */
int cli_add_tree(struct cli_node *dir, struct cli_tree *tree);

/**
 * Set the I/O file descriptors
 *
 * @note Uses thread variable this_cli.
 *
 * @param in
 *   File descriptor for input
 * @param out
 *   File descriptor for output
 * @return
 *   N/A
 */
void cli_set_io(FILE *in, FILE *out);

/**
 * Set the I/O to use stdin/stdout
 *
 * @note Uses thread variable this_cli.
 *
 * @return
 *   0 on success or non-0 on error
 */
int cli_stdin_setup(void);

/**
 * Restore the stdin/stdout tty params from setup
 *
 * @note Uses thread variable this_cli.
 *
 * @return
 *   N/A
 */
void cli_stdin_restore(void);

/**
 * Pause and wait for input character
 *
 * @note Uses thread variable this_cli.
 *
 * @param keys
 *   List of keys to force return, if NULL defaults to ESC and q/Q
 * @return
 *   character that terminated the pause or zero.
 */
char cli_pause(const char *msg, const char *keys);

/**
 * Add filenames to the CLI command list.
 *
 * @param filename
 *    Path of command file.
 * @return
 *    0 is OK and -1 if error
 */
static inline int cli_add_cmdfile(const char *filename)
{
	if (this_cli->cmd_files.idx >= MAX_CMD_FILES)
		return -1;

	this_cli->cmd_files.filename[this_cli->cmd_files.idx++] =
	        strdup(filename);

	return 0;
}

/**
 * execute a command file
 *
 * @note Uses thread variable this_cli.
 *
 * @param path
 *   Pointer to path to file
 * @return
 *   0 on OK or -1 on error
 */
int cli_execute_cmdfile(const char *path);

/**
 * execute a list for command files
 *
 * @note Uses thread variable this_cli.
 *
 * @return
 *   0 on OK or -1 on error
 */
int cli_execute_cmdfiles(void);

/**
 * Remove a node from the directory tree
 *
 * @note Uses thread variable this_cli.
 *
 * @param node
 *   The pointer to the node to remove
 * @return
 *   0 on OK and -1 on error
 */
int cli_remove_node(struct cli_node *node);

/**
 * return true if timers are enabled.
 *
 * @note Uses thread variable this_cli.
 *
 * @return
 *   non-zero if true else 0
 */
int cli_use_timers(void);

/**
 * return true if allocating unlimited nodes are enabled.
 *
 * @note Uses thread variable this_cli.
 *
 * @return
 *   non-zero if true else 0
 */
int cli_nodes_unlimited(void);

/**
 * return true if calling yield should are enabled.
 *
 * @note Uses thread variable this_cli.
 *
 * @return
 *   non-zero if true else 0
 */
int cli_yield_io(void);

/**
 * shutdown the CLI command interface.
 *
 */
static inline void
cli_quit(void)
{
	this_cli->quit_flag = 1;
}

void cli_set_lua_callback( int(*func)(void *, const char *));

#ifdef __cplusplus
}
#endif

#endif /* _CLI_H_ */<|MERGE_RESOLUTION|>--- conflicted
+++ resolved
@@ -233,30 +233,12 @@
 	};
 }; /**< Used to help create a directory tree */
 
-#define c_dir(n)                                                               \
-  {                                                                            \
-    CLI_DIR_NODE, .dir = {(n) }                                                \
-  }
-#define c_cmd(n, f, h)                                                         \
-  {                                                                            \
-    CLI_CMD_NODE, .cmd = {(n), (f), (h) }                                      \
-  }
-#define c_file(n, rw, h)                                                       \
-  {                                                                            \
-    CLI_FILE_NODE, .file = {(n), (rw), (h) }                                   \
-  }
-#define c_alias(n, l, h)                                                       \
-  {                                                                            \
-    CLI_ALIAS_NODE, .alias = {(n), (l), (h) }                                  \
-  }
-#define c_str(n, f, s)                                                         \
-  {                                                                            \
-    CLI_STR_NODE, .str = {(n), (f), (s) }                                      \
-  }
-#define c_end()                                                                \
-  {                                                                            \
-    CLI_UNK_NODE, .dir = { NULL }                                              \
-  }
+#define c_dir(n)         { CLI_DIR_NODE, .dir = {(n)}}
+#define c_cmd(n, f, h)   { CLI_CMD_NODE, .cmd = {(n), (f), (h)}}
+#define c_file(n, rw, h) { CLI_FILE_NODE, .file = {(n), (rw), (h)}}
+#define c_alias(n, l, h) { CLI_ALIAS_NODE, .alias = {(n), (l), (h)}}
+#define c_str(n, f, s)   { CLI_STR_NODE, .str = {(n), (f), (s)}}
+#define c_end()          { CLI_UNK_NODE, .dir = {NULL}}
 
 /**
  * The CLI write routine, using write() call
@@ -272,7 +254,8 @@
  */
 void cli_write(const void *msg, int len);
 
-static inline void cli_set_user_state(void *val)
+static inline void
+cli_set_user_state(void *val)
 {
 	this_cli->user_state = val;
 }
@@ -285,7 +268,8 @@
  * @return
  *   Pointer to current working directory.
  */
-static inline struct cli_node *get_root(void)
+static inline struct cli_node *
+get_root(void)
 {
 	RTE_ASSERT(this_cli != NULL);
 	return this_cli->root.tqh_first;
@@ -299,7 +283,8 @@
  * @return
  *   Pointer to current working directory.
  */
-static inline struct cli_node *get_cwd(void)
+static inline struct cli_node *
+get_cwd(void)
 {
 	RTE_ASSERT(this_cli != NULL);
 	return this_cli->bins[0];
@@ -315,7 +300,8 @@
  * @return
  *   None
  */
-static inline void set_cwd(struct cli_node *node)
+static inline void
+set_cwd(struct cli_node * node)
 {
 	RTE_ASSERT(this_cli != NULL);
 	this_cli->bins[0] = node;
@@ -327,7 +313,8 @@
  * @return
  *    1 if true else 0
  */
-static inline int is_cli_valid(void)
+static inline int
+is_cli_valid(void)
 {
 	return (this_cli) ? 1 : 0;
 }
@@ -342,7 +329,8 @@
  * @return
  *   0 failed to compare and 1 is equal.
  */
-static inline int is_match(const char *s1, const char *s2)
+static inline int
+is_match(const char *s1, const char *s2)
 {
 	if (!s1 || !s2)
 		return 0;
@@ -365,7 +353,8 @@
  * @return
  *   True if node is one of the types given
  */
-static inline int is_node(struct cli_node *node, uint32_t types)
+static inline int
+is_node(struct cli_node *node, uint32_t types)
 {
 	return node->type & types;
 }
@@ -378,7 +367,8 @@
  * @return
  *   True if command else false if not
  */
-static inline int is_command(struct cli_node *node)
+static inline int
+is_command(struct cli_node *node)
 {
 	return is_node(node, CLI_CMD_NODE);
 }
@@ -391,7 +381,8 @@
  * @return
  *   True if alias else false if not
  */
-static inline int is_alias(struct cli_node *node)
+static inline int
+is_alias(struct cli_node *node)
 {
 	return is_node(node, CLI_ALIAS_NODE);
 }
@@ -404,7 +395,8 @@
  * @return
  *   True if a file else false if not
  */
-static inline int is_file(struct cli_node *node)
+static inline int
+is_file(struct cli_node *node)
 {
 	return is_node(node, CLI_FILE_NODE);
 }
@@ -417,7 +409,8 @@
  * @return
  *   True if directory else false if not
  */
-static inline int is_directory(struct cli_node *node)
+static inline int
+is_directory(struct cli_node *node)
 {
 	return is_node(node, CLI_DIR_NODE);
 }
@@ -430,7 +423,8 @@
  * @return
  *   True if executable else false if not
  */
-static inline int is_executable(struct cli_node *node)
+static inline int
+is_executable(struct cli_node *node)
 {
 	return is_command(node) || is_alias(node);
 }
@@ -443,7 +437,8 @@
  * @return
  *   -1 just to remove code having to return error anyway.
  */
-static inline int cli_usage(void)
+static inline int
+cli_usage(void)
 {
 	if (this_cli && this_cli->exe_node) {
 		const char *p = this_cli->exe_node->short_desc;
@@ -461,7 +456,8 @@
  * @return
  *   String for the node type.
  */
-static inline const char *cli_node_type(struct cli_node *node)
+static inline const char *
+cli_node_type(struct cli_node *node)
 {
 	const char *node_str[] = CLI_NODE_TYPES;
 	switch (node->type) {
@@ -493,7 +489,8 @@
  * @return
  *   Return the pointer to the cli->scratch buffer or buf with path string.
  */
-static inline char *cli_path_string(struct cli_node *node, char *path)
+static inline char *
+cli_path_string(struct cli_node *node, char *path)
 {
 	if (!path)
 		path = this_cli->scratch;
@@ -521,7 +518,8 @@
  * @return
  *   N/A
  */
-static inline char *cli_cwd_path(void)
+static inline char *
+cli_cwd_path(void)
 {
 	return cli_path_string(get_cwd(), NULL);
 }
@@ -537,7 +535,8 @@
  * @return
  *   N/A.
  */
-static inline void cli_pwd(struct cli_node *node)
+static inline void
+cli_pwd(struct cli_node *node)
 {
 	cli_printf("%s", cli_path_string(node, NULL));
 }
@@ -550,7 +549,8 @@
  * @return
  *   N/A
  */
-static inline void cli_cursor_left(void)
+static inline void
+cli_cursor_left(void)
 {
 	cli_write(vt100_left_arr, -1);
 }
@@ -563,7 +563,8 @@
  * @return
  *   N/A
  */
-static inline void cli_cursor_right(void)
+static inline void
+cli_cursor_right(void)
 {
 	cli_write(vt100_right_arr, -1);
 }
@@ -576,7 +577,8 @@
  * @return
  *   N/A
  */
-static inline void cli_save_cursor(void)
+static inline void
+cli_save_cursor(void)
 {
 	cli_write(vt100_save_cursor, -1);
 }
@@ -589,7 +591,8 @@
  * @return
  *   N/A
  */
-static inline void cli_restore_cursor(void)
+static inline void
+cli_restore_cursor(void)
 {
 	cli_write(vt100_restore_cursor, -1);
 }
@@ -602,7 +605,8 @@
  * @return
  *   N/A
  */
-static inline void cli_display_left(void)
+static inline void
+cli_display_left(void)
 {
 	if (gb_left_data_size(this_cli->gb))
 		cli_write(gb_start_of_buf(this_cli->gb),
@@ -617,7 +621,8 @@
  * @return
  *   N/A
  */
-static inline void cli_display_right(void)
+static inline void
+cli_display_right(void)
 {
 	if (gb_right_data_size(this_cli->gb))
 		cli_write(gb_end_of_gap(this_cli->gb),
@@ -632,7 +637,8 @@
  * @return
  *   N/A
  */
-static inline void cli_display_line(void)
+static inline void
+cli_display_line(void)
 {
 	uint32_t i;
 
@@ -657,7 +663,8 @@
  * @return
  *   N/A
  */
-static inline void cli_clear_screen(void)
+static inline void
+cli_clear_screen(void)
 {
 	cli_write(vt100_clear_screen, -1);
 }
@@ -670,7 +677,8 @@
  * @return
  *   N/A
  */
-static inline void cli_clear_to_eol(void)
+static inline void
+cli_clear_to_eol(void)
 {
 	cli_write(vt100_clear_right, -1);
 }
@@ -685,7 +693,8 @@
  * @return
  *   N/A
  */
-static inline void cli_clear_line(int lineno)
+static inline void
+cli_clear_line(int lineno)
 {
 	if (lineno > 0)
 		cli_printf(vt100_pos_cursor, lineno, 0);
@@ -705,7 +714,8 @@
  * @return
  *   N/A
  */
-static inline void cli_move_cursor_up(int lineno)
+static inline void
+cli_move_cursor_up(int lineno)
 {
 	while (lineno--)
 		cli_printf(vt100_up_arr);
@@ -721,7 +731,8 @@
  * @return
  *   zero on success or -1 on error
  */
-static inline int cli_set_history_size(uint32_t nb_hist)
+static inline int
+cli_set_history_size(uint32_t nb_hist)
 {
 	return cli_set_history(nb_hist);
 }
@@ -734,7 +745,8 @@
  * @return
  *   total number of line for history
  */
-static inline uint32_t cli_get_history_size(void)
+static inline uint32_t
+cli_get_history_size(void)
 {
 	return this_cli->nb_hist;
 }
@@ -747,7 +759,8 @@
  * @return
  *   N/A
  */
-static inline void cli_history_list(void)
+static inline void
+cli_history_list(void)
 {
 	cli_history_dump();
 }
@@ -758,7 +771,8 @@
  * @return
  *   Pointer to root node.
  */
-static inline struct cli_node *cli_root_node(void)
+static inline struct cli_node *
+cli_root_node(void)
 {
 	return this_cli->root.tqh_first;
 }
@@ -794,12 +808,7 @@
  * @return
  *   0 on success or -1
  */
-<<<<<<< HEAD
-int cli_create(cli_prompt_t prompt_func, cli_tree_t tree_func, int nb_entries,
-               uint32_t nb_hist);
-=======
 int cli_create(int nb_entries, uint32_t nb_hist);
->>>>>>> 3bd50824
 
 /**
  * Create the CLI engine with defaults
@@ -1043,7 +1052,8 @@
  * @return
  *   -1 on error or 0 for OK
  */
-int cli_add_tree(struct cli_node *dir, struct cli_tree *tree);
+int cli_add_tree(struct cli_node *dir,
+                 struct cli_tree *tree);
 
 /**
  * Set the I/O file descriptors
@@ -1099,7 +1109,8 @@
  * @return
  *    0 is OK and -1 if error
  */
-static inline int cli_add_cmdfile(const char *filename)
+static inline int
+cli_add_cmdfile(const char *filename)
 {
 	if (this_cli->cmd_files.idx >= MAX_CMD_FILES)
 		return -1;
