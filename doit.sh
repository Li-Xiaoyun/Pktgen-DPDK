--- conflicted
+++ resolved
@@ -63,18 +63,6 @@
 #Core 27 [17, 53]        [35, 71]        
 #
 
-<<<<<<< HEAD
-
-dpdk_opts="-l 8-16 -n 4 --proc-type auto --log-level 0 --socket-mem 256,256 --file-prefix pg"
-pktgen_opts="-T -P"
-port_map="-m [9:10].0 -m [11:12].1 -m [13:14].2 -m [15:16].3"
-#port_map="-m [9-12:13-16].0"
-bl_common="-b 09:00.0 -b 09:00.1"
-black_list="${bl_common} -b 08:00.0 -b 08:00.1 -b 85:00.0 -b 85:00.1"
-load_file="-f themes/black-yellow.theme"
-
-if [ $name == "supermicro" -o $name == "rkwiles-VirtualBox" ]; then
-=======
 if [ $name == "supermicro" ]; then
 	dpdk_opts="-l 8-16 -n 4 --proc-type auto --log-level 0 --socket-mem 256,256 --file-prefix pg"
 	pktgen_opts="-T -P"
@@ -84,7 +72,6 @@
 	black_list="${bl_common} -b 08:00.0 -b 08:00.1 -b 85:00.0 -b 85:00.1"
 	load_file="-f themes/black-yellow.theme"
 
->>>>>>> 20714f4c
 	echo ${cmd} ${dpdk_opts} ${black_list} -- ${pktgen_opts} ${port_map} ${load_file}
 	sudo ${cmd} ${dpdk_opts} ${black_list} -- ${pktgen_opts} ${port_map} ${load_file}
 
