#
# Copyright (c) <2016>, Intel Corporation
# All rights reserved.
#
# Redistribution and use in source and binary forms, with or without
# modification, are permitted provided that the following conditions
# are met:
#
# - Redistributions of source code must retain the above copyright
#   notice, this list of conditions and the following disclaimer.
#
# - Redistributions in binary form must reproduce the above copyright
#   notice, this list of conditions and the following disclaimer in
#   the documentation and/or other materials provided with the
#   distribution.
#
# - Neither the name of Intel Corporation nor the names of its
#   contributors may be used to endorse or promote products derived
#   from this software without specific prior written permission.
#
# THIS SOFTWARE IS PROVIDED BY THE COPYRIGHT HOLDERS AND CONTRIBUTORS
# "AS IS" AND ANY EXPRESS OR IMPLIED WARRANTIES, INCLUDING, BUT NOT
# LIMITED TO, THE IMPLIED WARRANTIES OF MERCHANTABILITY AND FITNESS
# FOR A PARTICULAR PURPOSE ARE DISCLAIMED. IN NO EVENT SHALL THE
# COPYRIGHT OWNER OR CONTRIBUTORS BE LIABLE FOR ANY DIRECT, INDIRECT,
# INCIDENTAL, SPECIAL, EXEMPLARY, OR CONSEQUENTIAL DAMAGES
# (INCLUDING, BUT NOT LIMITED TO, PROCUREMENT OF SUBSTITUTE GOODS OR
# SERVICES; LOSS OF USE, DATA, OR PROFITS; OR BUSINESS INTERRUPTION)
# HOWEVER CAUSED AND ON ANY THEORY OF LIABILITY, WHETHER IN CONTRACT,
# STRICT LIABILITY, OR TORT (INCLUDING NEGLIGENCE OR OTHERWISE)
# ARISING IN ANY WAY OUT OF THE USE OF THIS SOFTWARE, EVEN IF ADVISED
# OF THE POSSIBILITY OF SUCH DAMAGE.
#
# Created 2016 by Abhinandan Gujjar S (abhinandan.gujjar@intel.com)


include $(RTE_SDK)/mk/rte.vars.mk

# library name
LIB = libgui.a
LIBABIVER := 1

EXPORT_MAP := gui_version.map
LIBABIVER := 1

LUA_DIR = lua

<<<<<<< HEAD
CFLAGS += $(shell pkg-config --cflags glib-2.0)
CFLAGS += $(shell pkg-config --cflags gtk+-2.0)
=======
GTK_INCLUDE := $(shell pkg-config --cflags glib-2.0) \
	       $(shell pkg-config --cflags gtk+-2.0)


#$(info $(GTK_INCLUDE))

>>>>>>> 1b074188
CFLAGS += -O3 -g $(WERROR_FLAGS) -I$(RTE_SRCDIR)
CFLAGS += -I$(RTE_SRCDIR) -I$(RTE_SRCDIR)/../lib/common -I$(RTE_SRCDIR)/../app
CFLAGS += -I$(RTE_SRCDIR)/../lib/$(LUA_DIR)/src
CFLAGS += -Wno-strict-prototypes -Wno-cast-qual

# all source are stored in SRCS-y
SRCS-y := pktgen-gui.c pktgen-gui-streams.c pktgen-gui-misc.c

SYMLINK-y-include := pktgen-gui.h pktgen-gui-streams.h pktgen-gui-cfg.h

DEPDIRS-y += ../lib/common ../lib/$(LUA_DIR)

include $(RTE_SDK)/mk/rte.extlib.mk

<|MERGE_RESOLUTION|>--- conflicted
+++ resolved
@@ -45,17 +45,12 @@
 
 LUA_DIR = lua
 
-<<<<<<< HEAD
-CFLAGS += $(shell pkg-config --cflags glib-2.0)
-CFLAGS += $(shell pkg-config --cflags gtk+-2.0)
-=======
 GTK_INCLUDE := $(shell pkg-config --cflags glib-2.0) \
 	       $(shell pkg-config --cflags gtk+-2.0)
 
 
 #$(info $(GTK_INCLUDE))
 
->>>>>>> 1b074188
 CFLAGS += -O3 -g $(WERROR_FLAGS) -I$(RTE_SRCDIR)
 CFLAGS += -I$(RTE_SRCDIR) -I$(RTE_SRCDIR)/../lib/common -I$(RTE_SRCDIR)/../app
 CFLAGS += -I$(RTE_SRCDIR)/../lib/$(LUA_DIR)/src
