description = 'The master side of two Pktgen\'s running in the same system'

# Setup configuration
setup = {
    'exec': (
        'sudo',
        '-E'
        ),
	'devices': (
		'04:00.0 04:00.1 04:00.2 04:00.3',
		'81:00.0 81:00.1 81:00.2 81:00.3',
		'82:00.0 83:00.0'
		),
		
	'opts': (
		'-b igb_uio'
		)
	}

# Run command and options
run = {
<<<<<<< HEAD
	'exec': (
		'sudo',
		'-E'
		),
=======
    'exec': (
        'sudo',
        '-E'
        ),
>>>>>>> bd50b738

    # Application name and use app_path to help locate the app
    'app_name': 'pktgen',

    # using (sdk) or (target) for specific variables
    # add (app_name) of the application
    # Each path is tested for the application
<<<<<<< HEAD
	'app_path': (
		'./app/%(target)s/%(app_name)s',
		),

	'dpdk': [
=======
    'app_path': (
        '%(sdk)s/%(target)s/app/%(app_name)s',
        './app/%(target)s/%(app_name)s',
        ),

	'dpdk': (
>>>>>>> bd50b738
		'-l 18,19-26',
		'-n 4',
		'--proc-type auto',
		'--log-level 7',
		'--socket-mem 512,512',
		'--file-prefix pg1'
		),
	
	'blacklist': (
		'-b 05:00.0 -b 05:00.1',
		#'-b 04:00.0 -b 04:00.1 -b 04:00.2 -b 04:00.3',
		'-b 81:00.0 -b 81:00.1 -b 81:00.2 -b 81:00.3',
		'-b 82:00.0 -b 83:00.0'
		),
		
<<<<<<< HEAD
	'app': [
=======
	'app': (
>>>>>>> bd50b738
		'-T',
		'-P',
		'--crc-strip',
		'-m [19:20].0',
		'-m (21:22].1',
		'-m (23:24].2',
		'-m (25:26].3'
		),
	
	'misc': (
		'-f themes/black-yellow.theme',
		)
	}<|MERGE_RESOLUTION|>--- conflicted
+++ resolved
@@ -19,17 +19,10 @@
 
 # Run command and options
 run = {
-<<<<<<< HEAD
-	'exec': (
-		'sudo',
-		'-E'
-		),
-=======
     'exec': (
         'sudo',
         '-E'
         ),
->>>>>>> bd50b738
 
     # Application name and use app_path to help locate the app
     'app_name': 'pktgen',
@@ -37,20 +30,12 @@
     # using (sdk) or (target) for specific variables
     # add (app_name) of the application
     # Each path is tested for the application
-<<<<<<< HEAD
-	'app_path': (
-		'./app/%(target)s/%(app_name)s',
-		),
-
-	'dpdk': [
-=======
     'app_path': (
         '%(sdk)s/%(target)s/app/%(app_name)s',
         './app/%(target)s/%(app_name)s',
         ),
 
 	'dpdk': (
->>>>>>> bd50b738
 		'-l 18,19-26',
 		'-n 4',
 		'--proc-type auto',
@@ -66,11 +51,7 @@
 		'-b 82:00.0 -b 83:00.0'
 		),
 		
-<<<<<<< HEAD
-	'app': [
-=======
 	'app': (
->>>>>>> bd50b738
 		'-T',
 		'-P',
 		'--crc-strip',
