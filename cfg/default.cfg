description = 'A Pktgen default simple configuration'

# Setup configuration
setup = {
<<<<<<< HEAD
=======
    'exec': (
        'sudo',
        '-E'
        ),
>>>>>>> bd50b738
	'devices': (
		'81:00.0 81:00.1 81:00.2 81:00.3',
		'85:00.0 85:00.1 85:00.2 85:00.3',
		'83:00.0'
		),
		
	'opts': (
<<<<<<< HEAD
		'-b igb_uio',
=======
		'-b igb_uio'
>>>>>>> bd50b738
		)
	}

# Run command and options
run = {
<<<<<<< HEAD
	'exec': (
		'sudo',
		'-E'
		),

	# Application name and use app_path to help locate the app
	'app_name': 'pktgen',

	# using (sdk) or (target) for specific variables
	# add (app_name) of the application
	# Each path is tested for the application
	'app_path': (
		'%(sdk)s/%(target)s/app/%(target)s/%(app_name)s',
		'./app/%(target)s/app/%(target)s/%(app_name)s',
		'./app/%(target)s/%(app_name)s',
		),
=======
    'exec': (
        'sudo',
        '-E'
        ),

    # Application name and use app_path to help locate the app
    'app_name': 'pktgen',

    # using (sdk) or (target) for specific variables
    # add (app_name) of the application
    # Each path is tested for the application
    'app_path': (
        '%(sdk)s/%(target)s/app/%(app_name)s',
        './app/%(target)s/%(app_name)s',
        ),
>>>>>>> bd50b738

	'dpdk': (
		'-l 1,1-5,10-13',
		'-n 4',
		'--proc-type auto',
		'--log-level 7',
		'--socket-mem 2048,2048',
		'--file-prefix pg'
		),
	
	'blacklist': (
		#'-b 81:00.0 -b 81:00.1 -b 81:00.2 -b 81:00.3',
		#'-b 85:00.0 -b 85:00.1 -b 85:00.2 -b 85:00.3',
		'-b 81:00.0 -b 81:00.1',
		'-b 85:00.0 -b 85:00.1',
		'-b 83:00.0'
		),
		
	'app': (
		'-T',
		'-P',
		'--crc-strip',
		'-m [2:3].0',
		'-m [4:5].1',
		'-m [10:11].2',
		'-m [12:13].3',
		),
<<<<<<< HEAD

=======
	
>>>>>>> bd50b738
	'misc': (
		'-f themes/black-yellow.theme',
		)
	}<|MERGE_RESOLUTION|>--- conflicted
+++ resolved
@@ -2,13 +2,10 @@
 
 # Setup configuration
 setup = {
-<<<<<<< HEAD
-=======
     'exec': (
         'sudo',
         '-E'
         ),
->>>>>>> bd50b738
 	'devices': (
 		'81:00.0 81:00.1 81:00.2 81:00.3',
 		'85:00.0 85:00.1 85:00.2 85:00.3',
@@ -16,34 +13,12 @@
 		),
 		
 	'opts': (
-<<<<<<< HEAD
-		'-b igb_uio',
-=======
 		'-b igb_uio'
->>>>>>> bd50b738
 		)
 	}
 
 # Run command and options
 run = {
-<<<<<<< HEAD
-	'exec': (
-		'sudo',
-		'-E'
-		),
-
-	# Application name and use app_path to help locate the app
-	'app_name': 'pktgen',
-
-	# using (sdk) or (target) for specific variables
-	# add (app_name) of the application
-	# Each path is tested for the application
-	'app_path': (
-		'%(sdk)s/%(target)s/app/%(target)s/%(app_name)s',
-		'./app/%(target)s/app/%(target)s/%(app_name)s',
-		'./app/%(target)s/%(app_name)s',
-		),
-=======
     'exec': (
         'sudo',
         '-E'
@@ -59,7 +34,6 @@
         '%(sdk)s/%(target)s/app/%(app_name)s',
         './app/%(target)s/%(app_name)s',
         ),
->>>>>>> bd50b738
 
 	'dpdk': (
 		'-l 1,1-5,10-13',
@@ -87,11 +61,7 @@
 		'-m [10:11].2',
 		'-m [12:13].3',
 		),
-<<<<<<< HEAD
-
-=======
 	
->>>>>>> bd50b738
 	'misc': (
 		'-f themes/black-yellow.theme',
 		)
